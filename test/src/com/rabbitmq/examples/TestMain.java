--- conflicted
+++ resolved
@@ -423,11 +423,7 @@
         _ch1.queueDeclare(q1, false, false, false, null);
         _ch1.queueDeclare(q2, false, false, false, null);
         _ch1.queueDeclare(q3, false, false, false, null);
-<<<<<<< HEAD
         _ch1.exchangeDeclare(x, "topic", false, null);
-=======
-        _ch1.exchangeDeclare(x, "topic", false, false, null);
->>>>>>> d4d11620
         _ch1.queueBind(q1, x, "test.#");
         _ch1.queueBind(q2, x, "test.test");
         _ch1.queueBind(q3, x, "*.test.#");
@@ -467,11 +463,7 @@
         log("About to try mandatory/immediate publications");
 
         String mx = "mandatoryTestExchange";
-<<<<<<< HEAD
         _ch1.exchangeDeclare(mx, "fanout", false, null);
-=======
-        _ch1.exchangeDeclare(mx, "fanout", false, true, null);
->>>>>>> d4d11620
 
         returnCell = new BlockingCell<Object>();
         _ch1.basicPublish(mx, "", true, false, null, "one".getBytes());
