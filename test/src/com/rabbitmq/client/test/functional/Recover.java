//   The contents of this file are subject to the Mozilla Public License
//   Version 1.1 (the "License"); you may not use this file except in
//   compliance with the License. You may obtain a copy of the License at
//   http://www.mozilla.org/MPL/
//
//   Software distributed under the License is distributed on an "AS IS"
//   basis, WITHOUT WARRANTY OF ANY KIND, either express or implied. See the
//   License for the specific language governing rights and limitations
//   under the License.
//
//   The Original Code is RabbitMQ.
//
//   The Initial Developers of the Original Code are LShift Ltd,
//   Cohesive Financial Technologies LLC, and Rabbit Technologies Ltd.
//
//   Portions created before 22-Nov-2008 00:00:00 GMT by LShift Ltd,
//   Cohesive Financial Technologies LLC, or Rabbit Technologies Ltd
//   are Copyright (C) 2007-2008 LShift Ltd, Cohesive Financial
//   Technologies LLC, and Rabbit Technologies Ltd.
//
//   Portions created by LShift Ltd are Copyright (C) 2007-2010 LShift
//   Ltd. Portions created by Cohesive Financial Technologies LLC are
//   Copyright (C) 2007-2010 Cohesive Financial Technologies
//   LLC. Portions created by Rabbit Technologies Ltd are Copyright
//   (C) 2007-2010 Rabbit Technologies Ltd.
//
//   All Rights Reserved.
//
//   Contributor(s): ______________________________________.
//

package com.rabbitmq.client.test.functional;

import java.util.Arrays;
import java.io.IOException;

import com.rabbitmq.client.AMQP;
import com.rabbitmq.client.QueueingConsumer;
import com.rabbitmq.client.Channel;

import com.rabbitmq.client.test.BrokerTestCase;

public class Recover extends BrokerTestCase {

    String queue;
    byte[] body = "message".getBytes();

    public void createResources() throws IOException {
        AMQP.Queue.DeclareOk ok = channel.queueDeclare();
        queue = ok.getQueue();
    }

    static interface RecoverCallback {
        void recover(Channel channel) throws IOException;
    }

    // The AMQP specification under-specifies the behaviour when
    // requeue=false.  So we can't really test any scenarios for
    // requeue=false.
<<<<<<< HEAD
  
=======

>>>>>>> 3eb0c29a
    void verifyRedeliverOnRecover(RecoverCallback call)
        throws IOException, InterruptedException {
        QueueingConsumer consumer = new QueueingConsumer(channel);
        channel.basicConsume(queue, false, consumer); // require acks.
        channel.basicPublish("", queue, new AMQP.BasicProperties(), body);
        QueueingConsumer.Delivery delivery = consumer.nextDelivery();
        assertTrue("consumed message body not as sent",
                   Arrays.equals(body, delivery.getBody()));
        // Don't ack it, and get it redelivered to the same consumer
        call.recover(channel);
        QueueingConsumer.Delivery secondDelivery = consumer.nextDelivery(5000);
        assertNotNull("timed out waiting for redelivered message", secondDelivery);
        assertTrue("consumed (redelivered) message body not as sent",
                   Arrays.equals(body, delivery.getBody()));
    }

    void verifyNoRedeliveryWithAutoAck(RecoverCallback call)
        throws IOException, InterruptedException {
        QueueingConsumer consumer = new QueueingConsumer(channel);
        channel.basicConsume(queue, true, consumer); // auto ack.
        channel.basicPublish("", queue, new AMQP.BasicProperties(), body);
        QueueingConsumer.Delivery delivery = consumer.nextDelivery();
        assertTrue("consumed message body not as sent",
                   Arrays.equals(body, delivery.getBody()));
        call.recover(channel);
        // there's a race here between our recover finishing and the basic.get;
        Thread.sleep(500);
        assertNull("should be no message available", channel.basicGet(queue, true));
    }

    RecoverCallback recoverAsync = new RecoverCallback() {
            public void recover(Channel channel) throws IOException {
                channel.basicRecoverAsync(true);
            }
        };

    RecoverCallback recoverSync = new RecoverCallback() {
            public void recover(Channel channel) throws IOException {
                channel.basicRecover(true);
            }
        };

    public void testRedeliverOnRecoverAsync() throws IOException, InterruptedException {
        verifyRedeliverOnRecover(recoverAsync);
    }
<<<<<<< HEAD
    
=======

>>>>>>> 3eb0c29a
    public void testRedeliveryOnRecover() throws IOException, InterruptedException {
        verifyRedeliverOnRecover(recoverSync);
    }

    public void testNoRedeliveryWithAutoAckAsync()
        throws IOException, InterruptedException {
        verifyNoRedeliveryWithAutoAck(recoverAsync);
    }

    public void testNoRedeliveryWithAutoAck()
        throws IOException, InterruptedException {
        verifyNoRedeliveryWithAutoAck(recoverSync);
    }
<<<<<<< HEAD
  
=======
>>>>>>> 3eb0c29a
}<|MERGE_RESOLUTION|>--- conflicted
+++ resolved
@@ -57,11 +57,7 @@
     // The AMQP specification under-specifies the behaviour when
     // requeue=false.  So we can't really test any scenarios for
     // requeue=false.
-<<<<<<< HEAD
-  
-=======
 
->>>>>>> 3eb0c29a
     void verifyRedeliverOnRecover(RecoverCallback call)
         throws IOException, InterruptedException {
         QueueingConsumer consumer = new QueueingConsumer(channel);
@@ -107,11 +103,7 @@
     public void testRedeliverOnRecoverAsync() throws IOException, InterruptedException {
         verifyRedeliverOnRecover(recoverAsync);
     }
-<<<<<<< HEAD
-    
-=======
 
->>>>>>> 3eb0c29a
     public void testRedeliveryOnRecover() throws IOException, InterruptedException {
         verifyRedeliverOnRecover(recoverSync);
     }
@@ -125,8 +117,4 @@
         throws IOException, InterruptedException {
         verifyNoRedeliveryWithAutoAck(recoverSync);
     }
-<<<<<<< HEAD
-  
-=======
->>>>>>> 3eb0c29a
 }