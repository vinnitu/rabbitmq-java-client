--- conflicted
+++ resolved
@@ -31,6 +31,9 @@
 
 package com.rabbitmq.client.test.functional;
 
+import com.rabbitmq.client.test.BrokerTestCase;
+import java.io.IOException;
+
 import com.rabbitmq.client.GetResponse;
 import com.rabbitmq.client.MessageProperties;
 
@@ -39,44 +42,37 @@
     protected static final String Q = "DurableQueue";
     protected static final String X = "TransientExchange";
 
-    private GetResponse basicGet() {
+    private GetResponse basicGet()
+        throws IOException
+    {
         return channel.basicGet(Q, true);
     }
 
-    private void basicPublish() {
+    private void basicPublish()
+        throws IOException
+    {
         channel.basicPublish(X, "",
                              MessageProperties.PERSISTENT_TEXT_PLAIN,
                              "persistent message".getBytes());
     }
 
-    protected void createResources() {
+    protected void createResources() throws IOException {
         // Transient exchange
         channel.exchangeDeclare(X, "direct", false);
         // durable queue
         channel.queueDeclare(Q, true, false, false, null);
     }
 
-    protected void releaseResources() {
+    protected void releaseResources() throws IOException {
         channel.queueDelete(Q);
         channel.exchangeDelete(X);
     }
 
-<<<<<<< HEAD
-    public void testBind() {
-        try {
-            channel.queueBind(Q, X, "");
-            fail("Expected exception from queueBind");
-        }
-        catch (Throwable t) {
-            // as expected
-        }        
-=======
     public void testBindDurableToTransient()
         throws IOException
     {
         channel.queueBind(Q, X, "");
         basicPublish();
         assertNotNull(basicGet());
->>>>>>> 58534e10
     }
 }