//   The contents of this file are subject to the Mozilla Public License
//   Version 1.1 (the "License"); you may not use this file except in
//   compliance with the License. You may obtain a copy of the License at
//   http://www.mozilla.org/MPL/
//
//   Software distributed under the License is distributed on an "AS IS"
//   basis, WITHOUT WARRANTY OF ANY KIND, either express or implied. See the
//   License for the specific language governing rights and limitations
//   under the License.
//
//   The Original Code is RabbitMQ.
//
//   The Initial Developers of the Original Code are LShift Ltd,
//   Cohesive Financial Technologies LLC, and Rabbit Technologies Ltd.
//
//   Portions created before 22-Nov-2008 00:00:00 GMT by LShift Ltd,
//   Cohesive Financial Technologies LLC, or Rabbit Technologies Ltd
//   are Copyright (C) 2007-2008 LShift Ltd, Cohesive Financial
//   Technologies LLC, and Rabbit Technologies Ltd.
//
//   Portions created by LShift Ltd are Copyright (C) 2007-2010 LShift
//   Ltd. Portions created by Cohesive Financial Technologies LLC are
//   Copyright (C) 2007-2010 Cohesive Financial Technologies
//   LLC. Portions created by Rabbit Technologies Ltd are Copyright
//   (C) 2007-2010 Rabbit Technologies Ltd.
//
//   All Rights Reserved.
//
//   Contributor(s): ______________________________________.
//

package com.rabbitmq.client.test.functional;

import com.rabbitmq.client.test.BrokerTestCase;
import com.rabbitmq.client.AMQP;
import com.rabbitmq.client.impl.LongStringHelper;
import com.rabbitmq.client.AMQP.BasicProperties;

import java.io.IOException;
import java.util.Arrays;
import java.util.Map;
import java.util.List;
import java.util.Iterator;
import java.util.ArrayList;
import java.util.Set;
import java.util.HashMap;
import java.math.BigDecimal;

public class Tables extends BrokerTestCase
{

    public void testTypes() throws IOException {

        Map<String, Object> table = new HashMap<String, Object>();
        Map<String, Object> subTable = new HashMap<String, Object>();
        subTable.put("key", 1);
        table.put("S", LongStringHelper.asLongString("string"));
        table.put("I", new Integer(1));
        table.put("D", new BigDecimal("1.1"));
        table.put("T", new java.util.Date(1000000));
        table.put("F", subTable);
        table.put("b", (byte)1);
        table.put("d", 1.1d);
        table.put("f", 1.1f);
        table.put("l", 1L);
        table.put("s", (short)1);
        table.put("t", true);
        table.put("x", "byte".getBytes());
        table.put("V", null);
        List fieldArray = new ArrayList();
        fieldArray.add(LongStringHelper.asLongString("foo"));
        fieldArray.add(123);
        table.put("A", fieldArray);
        //roundtrip of content headers
        AMQP.Queue.DeclareOk ok = channel.queueDeclare();
        String q = ok.getQueue();
        BasicProperties props = new BasicProperties(null, null, table, null,
                                                    null, null, null, null,
                                                    null, null, null, null,
                                                    null, null);
        channel.basicPublish("", q, props, "".getBytes());
        BasicProperties rProps = channel.basicGet(q, true).getProps();
        assertMapsEqual(props.getHeaders(), rProps.getHeaders());

        //sending as part of method arguments - we are relying on
        //exchange.declare ignoring the arguments table.
<<<<<<< HEAD
        channel.exchangeDeclare("x", "direct", false, table);
=======
        channel.exchangeDeclare("x", "direct", false, false, table);
>>>>>>> d4d11620
        channel.exchangeDelete("x");
    }

    private static void assertMapsEqual(Map<String, Object> a,
                                        Map<String, Object> b) {

        assertEquals(a.keySet(), b.keySet());
        Set<String> keys = a.keySet();
        for (String k : keys) {
            Object va = a.get(k);
            Object vb = b.get(k);
            if (va instanceof byte[] && vb instanceof byte[]) {
                assertTrue("unequal entry for key " + k,
                           Arrays.equals((byte[])va, (byte[])vb));
            }
            else if (va instanceof List && vb instanceof List) {
                Iterator vbi = ((List)vb).iterator();
                for (Object vaEntry : (List)va) {
                    Object vbEntry = vbi.next();
                    assertEquals("arrays unequal at key " + k, vaEntry, vbEntry);
                }
            }
            else {
                assertEquals("unequal entry for key " + k, va, vb);
            }
        }
    }

}<|MERGE_RESOLUTION|>--- conflicted
+++ resolved
@@ -84,11 +84,7 @@
 
         //sending as part of method arguments - we are relying on
         //exchange.declare ignoring the arguments table.
-<<<<<<< HEAD
         channel.exchangeDeclare("x", "direct", false, table);
-=======
-        channel.exchangeDeclare("x", "direct", false, false, table);
->>>>>>> d4d11620
         channel.exchangeDelete("x");
     }
 
