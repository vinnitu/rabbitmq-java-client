//   The contents of this file are subject to the Mozilla Public License
//   Version 1.1 (the "License"); you may not use this file except in
//   compliance with the License. You may obtain a copy of the License at
//   http://www.mozilla.org/MPL/
//
//   Software distributed under the License is distributed on an "AS IS"
//   basis, WITHOUT WARRANTY OF ANY KIND, either express or implied. See the
//   License for the specific language governing rights and limitations
//   under the License.
//
//   The Original Code is RabbitMQ.
//
//   The Initial Developers of the Original Code are LShift Ltd,
//   Cohesive Financial Technologies LLC, and Rabbit Technologies Ltd.
//
//   Portions created before 22-Nov-2008 00:00:00 GMT by LShift Ltd,
//   Cohesive Financial Technologies LLC, or Rabbit Technologies Ltd
//   are Copyright (C) 2007-2008 LShift Ltd, Cohesive Financial
//   Technologies LLC, and Rabbit Technologies Ltd.
//
//   Portions created by LShift Ltd are Copyright (C) 2007-2010 LShift
//   Ltd. Portions created by Cohesive Financial Technologies LLC are
//   Copyright (C) 2007-2010 Cohesive Financial Technologies
//   LLC. Portions created by Rabbit Technologies Ltd are Copyright
//   (C) 2007-2010 Rabbit Technologies Ltd.
//
//   All Rights Reserved.
//
//   Contributor(s): ______________________________________.
//

package com.rabbitmq.client.test.functional;

import com.rabbitmq.client.test.Bug20004Test;
import junit.framework.TestCase;
import junit.framework.TestSuite;

public class FunctionalTests extends TestCase {
    public static TestSuite suite() {
        TestSuite suite = new TestSuite("functional");
        suite.addTestSuite(Tables.class);
        suite.addTestSuite(DoubleDeletion.class);
        suite.addTestSuite(Routing.class);
        suite.addTestSuite(BindingLifecycle.class);
        suite.addTestSuite(Recover.class);
        suite.addTestSuite(Transactions.class);
        suite.addTestSuite(PersistentTransactions.class);
        suite.addTestSuite(RequeueOnConnectionClose.class);
        suite.addTestSuite(RequeueOnChannelClose.class);
        suite.addTestSuite(DurableOnTransient.class);
        suite.addTestSuite(NoRequeueOnCancel.class);
        suite.addTestSuite(Bug20004Test.class);
        suite.addTestSuite(ExchangeDeleteIfUnused.class);
        suite.addTestSuite(QosTests.class);
        suite.addTestSuite(AlternateExchange.class);
<<<<<<< HEAD
        suite.addTestSuite(ExchangeDeclare.class);
        suite.addTestSuite(QueueLifecycle.class);
        suite.addTestSuite(QueueExclusivity.class);
        suite.addTestSuite(InvalidAcks.class);
        suite.addTestSuite(InvalidAcksTx.class);
=======
        suite.addTestSuite(FrameMax.class);
>>>>>>> bc990abb
        return suite;
    }
}<|MERGE_RESOLUTION|>--- conflicted
+++ resolved
@@ -53,15 +53,12 @@
         suite.addTestSuite(ExchangeDeleteIfUnused.class);
         suite.addTestSuite(QosTests.class);
         suite.addTestSuite(AlternateExchange.class);
-<<<<<<< HEAD
         suite.addTestSuite(ExchangeDeclare.class);
+        suite.addTestSuite(FrameMax.class);
         suite.addTestSuite(QueueLifecycle.class);
         suite.addTestSuite(QueueExclusivity.class);
         suite.addTestSuite(InvalidAcks.class);
         suite.addTestSuite(InvalidAcksTx.class);
-=======
-        suite.addTestSuite(FrameMax.class);
->>>>>>> bc990abb
         return suite;
     }
 }