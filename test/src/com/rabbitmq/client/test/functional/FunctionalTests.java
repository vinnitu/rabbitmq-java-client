--- conflicted
+++ resolved
@@ -49,7 +49,7 @@
         suite.addTestSuite(PersistentTransactions.class);
         suite.addTestSuite(RequeueOnConnectionClose.class);
         suite.addTestSuite(RequeueOnChannelClose.class);
-        suite.addTestSuite(DurableOnTransient.class);        
+        suite.addTestSuite(DurableOnTransient.class);
         suite.addTestSuite(NoRequeueOnCancel.class);
         suite.addTestSuite(Bug20004Test.class);
         suite.addTestSuite(ExchangeDeleteIfUnused.class);
@@ -61,13 +61,10 @@
         suite.addTestSuite(QueueExclusivity.class);
         suite.addTestSuite(InvalidAcks.class);
         suite.addTestSuite(InvalidAcksTx.class);
-<<<<<<< HEAD
-        suite.addTestSuite(UnexpectedFrames.class);
-=======
         suite.addTestSuite(BindToDefaultExchange.class);
         suite.addTestSuite(UnbindAutoDeleteExchange.class);
         suite.addTestSuite(RecoverAfterCancel.class);
->>>>>>> f18c6c57
+        suite.addTestSuite(UnexpectedFrames.class);
         return suite;
     }
 }