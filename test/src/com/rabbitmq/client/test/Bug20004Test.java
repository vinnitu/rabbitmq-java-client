--- conflicted
+++ resolved
@@ -28,15 +28,9 @@
  * an independent thread.
  */
 public class Bug20004Test extends BrokerTestCase {
-<<<<<<< HEAD
-    public volatile Exception caughtException = null;
-    public volatile boolean completed = false;
-    public volatile boolean created = false;
-=======
     private volatile Exception caughtException = null;
     private volatile boolean completed = false;
     private volatile boolean created = false;
->>>>>>> 3cf29ae0
 
     protected void releaseResources()
         throws IOException
@@ -47,12 +41,7 @@
     }
 
     @SuppressWarnings("deprecation")
-<<<<<<< HEAD
     public void testBug20004() throws IOException
-=======
-    public void testBug20004()
-        throws IOException
->>>>>>> 3cf29ae0
     {
         final Bug20004Test testInstance = this;
 
