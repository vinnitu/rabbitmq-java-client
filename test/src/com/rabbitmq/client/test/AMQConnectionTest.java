--- conflicted
+++ resolved
@@ -102,11 +102,7 @@
         MyExceptionHandler handler = new MyExceptionHandler();
         assertEquals(0, _mockFrameHandler.countHeadersSent());
         try {
-<<<<<<< HEAD
-            new AMQConnection(_params, _mockFrameHandler, handler).start();
-=======
-            new AMQConnection(factory, _mockFrameHandler, handler).start(false);
->>>>>>> b1477167
+            new AMQConnection(factory, _mockFrameHandler, handler).start();
             fail("Connection should have thrown exception");
         } catch(IOException signal) {
            // As expected 
