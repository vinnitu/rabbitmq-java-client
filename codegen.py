--- conflicted
+++ resolved
@@ -266,21 +266,14 @@
         print "        }"
 
     def printAppendArgumentDebugStringTo(c):
-<<<<<<< HEAD
-        appendList = [ "%s=\")\n               .append(this.%s)\n               .append(\"" 
-                       % (f.name, java_field_name(f.name))
-=======
-        def optionalValueClause(jField, jType):
-            if jType in java_scalar_types:
-                return "this.%sIsSet ? String.valueOf(this.%s) : \"unset\"" % (jField, jField)
-            elif jType == "String":
+        def appendValue(jField, jType):
+            if jType == "String":
                 return "this.%s" % (jField)
             else:
                 return "String.valueOf(this.%s)" % (jField)
 
         appendList = [ "%s=\")\n               .append(%s)\n               .append(\"" 
-                       % (f.name, optionalValueClause(java_field_name(f.name), java_field_type(spec, f.domain)))
->>>>>>> 38a5d883
+                       % (f.name, appendValue(java_field_name(f.name), java_field_type(spec, f.domain)))
                        for f in c.fields ]
         print
         print "        public void appendArgumentDebugStringTo(Appendable acc) {"
