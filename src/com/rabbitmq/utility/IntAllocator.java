--- conflicted
+++ resolved
@@ -1,36 +1,28 @@
-//     The contents of this file are subject to the Mozilla Public License
-//     Version 1.1 (the "License"); you may not use this file except in
-//     compliance with the License. You may obtain a copy of the License at
-//     http://www.mozilla.org/MPL/
-//
-//     Software distributed under the License is distributed on an "AS IS"
-//     basis, WITHOUT WARRANTY OF ANY KIND, either express or implied. See the
-//     License for the specific language governing rights and limitations
-//     under the License.
-//
-//     The Original Code is RabbitMQ.
-//
-//     The Initial Developers of the Original Code are LShift Ltd,
-//     Cohesive Financial Technologies LLC, and Rabbit Technologies Ltd.
-//
-//     Portions created before 22-Nov-2008 00:00:00 GMT by LShift Ltd,
-//     Cohesive Financial Technologies LLC, or Rabbit Technologies Ltd
-//     are Copyright (C) 2007-2008 LShift Ltd, Cohesive Financial
-//     Technologies LLC, and Rabbit Technologies Ltd.
-//
-<<<<<<< HEAD
+//   The contents of this file are subject to the Mozilla Public License
+//   Version 1.1 (the "License"); you may not use this file except in
+//   compliance with the License. You may obtain a copy of the License at
+//   http://www.mozilla.org/MPL/
+//
+//   Software distributed under the License is distributed on an "AS IS"
+//   basis, WITHOUT WARRANTY OF ANY KIND, either express or implied. See the
+//   License for the specific language governing rights and limitations
+//   under the License.
+//
+//   The Original Code is RabbitMQ.
+//
+//   The Initial Developers of the Original Code are LShift Ltd,
+//   Cohesive Financial Technologies LLC, and Rabbit Technologies Ltd.
+//
+//   Portions created before 22-Nov-2008 00:00:00 GMT by LShift Ltd,
+//   Cohesive Financial Technologies LLC, or Rabbit Technologies Ltd
+//   are Copyright (C) 2007-2008 LShift Ltd, Cohesive Financial
+//   Technologies LLC, and Rabbit Technologies Ltd.
+//
 //   Portions created by LShift Ltd are Copyright (C) 2007-2010 LShift
 //   Ltd. Portions created by Cohesive Financial Technologies LLC are
 //   Copyright (C) 2007-2010 Cohesive Financial Technologies
 //   LLC. Portions created by Rabbit Technologies Ltd are Copyright
 //   (C) 2007-2010 Rabbit Technologies Ltd.
-=======
-//     Portions created by LShift Ltd are Copyright (C) 2007-2009 LShift
-//     Ltd. Portions created by Cohesive Financial Technologies LLC are
-//     Copyright (C) 2007-2009 Cohesive Financial Technologies
-//     LLC. Portions created by Rabbit Technologies Ltd are Copyright
-//     (C) 2007-2009 Rabbit Technologies Ltd.
->>>>>>> 262667c8
 //
 //     All Rights Reserved.
 //
