--- conflicted
+++ resolved
@@ -356,25 +356,6 @@
 
     /**
      * Create a new broker connection
-<<<<<<< HEAD
-     * @param addrs an array of known broker addresses (hostname/port pairs) to try in order
-     * @return an interface to the connection
-     * @throws IOException if it encounters a problem
-     */
-    public Connection newConnection(Address[] addrs)
-        throws IOException
-    {
-        IOException lastException = null;
-        for (Address addr : addrs) {
-            try {
-              FrameHandler frameHandler = createFrameHandler(addr);
-              AMQConnection conn = new AMQConnection(this,
-                                                     frameHandler);
-              conn.start();
-              return conn;
-            } catch (IOException e) {
-              lastException = e;
-=======
      * @param addresses an array of known broker addresses (hostname/port pairs) to try in order
      * @return an interface to the connection
      * @throws IOException if it encounters a problem
@@ -393,9 +374,9 @@
 
             } catch (IOException e) {
                 lastException = e;
->>>>>>> 3eb0c29a
             }
         }
+
         if (lastException == null) {
             throw new IOException("failed to connect");
         } else {
@@ -403,18 +384,17 @@
         }
     }
 
+    /**
+     * Create a new broker connection
+     * @return an interface to the connection
+     * @throws IOException if it encounters a problem
+     */
     public Connection newConnection() throws IOException {
         return newConnection(new Address[] {
-<<<<<<< HEAD
-                                 new Address(getHost(), getPort())});
-    }
-  
-=======
                                  new Address(getHost(), getPort())
                              });
     }
 
->>>>>>> 3eb0c29a
     @Override public ConnectionFactory clone(){
         try {
             return (ConnectionFactory)super.clone(); 
