--- conflicted
+++ resolved
@@ -82,20 +82,15 @@
     private final Collection<FlowListener> flowListeners = new CopyOnWriteArrayList<FlowListener>();
     /** The ConfirmListener collection. */
     private final Collection<ConfirmListener> confirmListeners = new CopyOnWriteArrayList<ConfirmListener>();
+    /** The CreditListener collection. */
+    private final Collection<CreditListener> creditListeners = new CopyOnWriteArrayList<CreditListener>();
 
     /** Sequence number of next published message requiring confirmation. */
     private long nextPublishSeqNo = 0L;
 
-<<<<<<< HEAD
+
     /** The current default consumer, or null if there is none. */
     private volatile Consumer defaultConsumer = null;
-=======
-    public volatile CreditListener creditListener = null;
-
-    /** Reference to the currently-active ConfirmListener, or null if there is none.
-     */
-    public volatile ConfirmListener confirmListener = null;
->>>>>>> 5b9e90b7
 
     /** Set of currently unconfirmed messages (i.e. messages that have
      *  not been ack'd or nack'd by the server yet. */
@@ -146,27 +141,8 @@
         flowListeners.add(listener);
     }
 
-<<<<<<< HEAD
     public boolean removeFlowListener(FlowListener listener) {
         return flowListeners.remove(listener);
-=======
-    /** Returns the current FlowListener. */
-    public CreditListener getCreditListener() {
-        return creditListener;
-    }
-
-    /**
-     * Sets the current FlowListener.
-     * A null argument is interpreted to mean "do not use a flow listener".
-     */
-    public void setCreditListener(CreditListener listener) {
-        creditListener = listener;
-    }
-
-    /** Returns the current ConfirmkListener. */
-    public ConfirmListener getConfirmListener() {
-        return confirmListener;
->>>>>>> 5b9e90b7
     }
 
     public void clearFlowListeners() {
@@ -183,6 +159,18 @@
 
     public void clearConfirmListeners() {
         confirmListeners.clear();
+    }
+
+    public void addCreditListener(CreditListener listener) {
+        creditListeners.add(listener);
+    }
+
+    public boolean removeCreditListener(CreditListener listener) {
+        return creditListeners.remove(listener);
+    }
+
+    public void clearCreditListeners() {
+        creditListeners.clear();
     }
 
     /** {@inheritDoc} */
@@ -344,15 +332,7 @@
                 return true;
             } else if (method instanceof Basic.CreditState) {
                 Basic.CreditState creditState = (Basic.CreditState) method;
-                CreditListener l = getCreditListener();
-                if (l != null) {
-                    try {
-                        l.handleCredit(creditState.consumerTag, creditState.credit,
-                                       creditState.available, creditState.drain);
-                    } catch (Throwable ex) {
-                        _connection.getExceptionHandler().handleFlowListenerException(this, ex);
-                    }
-                }
+                callCreditListeners(creditState);
                 return true;
             } else if (method instanceof Basic.Ack) {
                 Basic.Ack ack = (Basic.Ack) method;
@@ -458,6 +438,17 @@
         }
     }
 
+    private void callCreditListeners(Basic.CreditState creditState) {
+        try {
+            for (CreditListener l : this.creditListeners) {
+                l.handleCredit(creditState.getConsumerTag(), creditState.getCredit(),
+                               creditState.getAvailable(), creditState.getDrain());
+            }
+        } catch (Throwable ex) {
+            _connection.getExceptionHandler().handleConfirmListenerException(this, ex);
+        }
+    }
+
     private void asyncShutdown(Command command) throws IOException {
         releaseChannelNumber();
         ShutdownSignalException signal = new ShutdownSignalException(false,
@@ -1047,7 +1038,7 @@
     }
 
     public Basic.CreditOk credit(final String ctag, final int c, final boolean d) throws IOException {
-        return (Basic.CreditOk) exnWrappingRpc(new Basic.Credit() {{consumerTag = ctag; credit = c; drain = d;}}).getMethod();
+        return (Basic.CreditOk) exnWrappingRpc(new Basic.Credit(ctag, 0, c, d)).getMethod();
     }
 
     /** Public API - {@inheritDoc} */
