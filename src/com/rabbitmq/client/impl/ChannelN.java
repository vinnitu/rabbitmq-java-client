--- conflicted
+++ resolved
@@ -26,10 +26,8 @@
 package com.rabbitmq.client.impl;
 
 import java.io.IOException;
-import java.util.ArrayList;
 import java.util.Collections;
 import java.util.HashMap;
-import java.util.List;
 import java.util.Map;
 
 import com.rabbitmq.client.Command;
@@ -39,7 +37,6 @@
 import com.rabbitmq.client.GetResponse;
 import com.rabbitmq.client.MessageProperties;
 import com.rabbitmq.client.ReturnListener;
-import com.rabbitmq.client.ShutdownListener;
 import com.rabbitmq.client.ShutdownSignalException;
 import com.rabbitmq.client.UnexpectedMethodError;
 import com.rabbitmq.client.AMQP.BasicProperties;
@@ -84,10 +81,6 @@
     /** Reference to the currently-active ReturnListener, or null if there is none.
      */
     public volatile ReturnListener returnListener = null;
-    
-    /** Shutdown listeners fired when closing the channel */
-    public final List<ShutdownListener> listeners =
-    	Collections.synchronizedList(new ArrayList<ShutdownListener>());
 
     /**
      * Construct a new channel on the given connection with the given
@@ -287,16 +280,8 @@
         if (cause != null) {
             signal.initCause(cause);
         }
-
         processShutdownSignal(signal);
-<<<<<<< HEAD
-        synchronized (listeners) {
-            for (ShutdownListener l: listeners)
-            	l.service(signal);
-        }
-=======
->>>>>>> c60e2e9c
-        
+
         // Now that we're in quiescing state, send channel.close and
         // wait for the reply. Note that we can't use regular old rpc
         // or exnWrappingRpc here, since _isOpen is false. We use
@@ -750,43 +735,4 @@
     {
         return (Tx.RollbackOk) exnWrappingRpc(new Tx.Rollback()).getMethod();
     }
-
-
-    /**
-     * Public API - Add shutdown listener on this channel
-     * @see com.rabbitmq.client.Channel#addShutdownListener(ShutdownListener)
-     */
-	public void addShutdownListener(ShutdownListener listener)
-	{
-    	
-    	boolean closed = false;
-    	synchronized(listeners) {
-    		closed = !isOpen();
-    		listeners.add(listener);
-    	}
-    	if (closed)
-    		listener.service(getCloseReason());		
-	}
-    
-    /**
-     * Public API - Remove shutdown listener for this channel
-     * Removing only the first found object
-     * @see com.rabbitmq.client.Channel#removeShutdownListener(ShutdownListener)
-     */
-    public void removeShutdownListener(ShutdownListener listener)
-    {
-    	synchronized(listeners) {
-    		listeners.remove(listener);
-    	}
-    }
-
-    /**
-     * Public API - Get the shutdown reason object
-     * @see com.rabbitmq.client.Channel#getCloseReason()
-     */
-    @Override
-    public ShutdownSignalException getCloseReason()
-	{
-		return super.getCloseReason();
-	}
 }