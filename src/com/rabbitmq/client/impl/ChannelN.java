//  The contents of this file are subject to the Mozilla Public License
//  Version 1.1 (the "License"); you may not use this file except in
//  compliance with the License. You may obtain a copy of the License
//  at http://www.mozilla.org/MPL/
//
//  Software distributed under the License is distributed on an "AS IS"
//  basis, WITHOUT WARRANTY OF ANY KIND, either express or implied. See
//  the License for the specific language governing rights and
//  limitations under the License.
//
//  The Original Code is RabbitMQ.
//
//  The Initial Developer of the Original Code is VMware, Inc.
//  Copyright (c) 2007-2011 VMware, Inc.  All rights reserved.
//

package com.rabbitmq.client.impl;

import java.io.IOException;
import java.util.Collection;
import java.util.Collections;
import java.util.HashMap;
import java.util.Map;
import java.util.SortedSet;
import java.util.TreeSet;
import java.util.concurrent.CopyOnWriteArrayList;
import java.util.concurrent.CountDownLatch;
import java.util.concurrent.TimeoutException;
import com.rabbitmq.client.AMQP;
import com.rabbitmq.client.AMQP.BasicProperties;
import com.rabbitmq.client.Command;
import com.rabbitmq.client.ConfirmListener;
import com.rabbitmq.client.Connection;
import com.rabbitmq.client.Consumer;
import com.rabbitmq.client.Envelope;
import com.rabbitmq.client.FlowListener;
import com.rabbitmq.client.GetResponse;
import com.rabbitmq.client.Method;
import com.rabbitmq.client.MessageProperties;
import com.rabbitmq.client.ReturnListener;
import com.rabbitmq.client.ShutdownSignalException;
import com.rabbitmq.client.UnexpectedMethodError;
import com.rabbitmq.client.impl.AMQImpl.Basic;
import com.rabbitmq.client.impl.AMQImpl.Channel;
import com.rabbitmq.client.impl.AMQImpl.Confirm;
import com.rabbitmq.client.impl.AMQImpl.Exchange;
import com.rabbitmq.client.impl.AMQImpl.Queue;
import com.rabbitmq.client.impl.AMQImpl.Tx;
import com.rabbitmq.utility.Utility;

/**
 * Main interface to AMQP protocol functionality. Public API -
 * Implementation of all AMQChannels except channel zero.
 * <p>
 * To open a channel,
 * <pre>
 * {@link Connection} conn = ...;
 * {@link ChannelN} ch1 = conn.{@link Connection#createChannel createChannel}();
 * </pre>
 */
public class ChannelN extends AMQChannel implements com.rabbitmq.client.Channel {
    private static final String UNSPECIFIED_OUT_OF_BAND = "";

    /** Map from consumer tag to {@link Consumer} instance.
     * <p/>
     * Note that, in general, this map should ONLY ever be accessed
     * from the connection's reader thread. We go to some pains to
     * ensure this is the case - see the use of
     * BlockingRpcContinuation to inject code into the reader thread
     * in basicConsume and basicCancel.
     */
    private final Map<String, Consumer> _consumers =
        Collections.synchronizedMap(new HashMap<String, Consumer>());

    /* All listeners collections are in CopyOnWriteArrayList objects */
    /** The ReturnListener collection. */
    private final Collection<ReturnListener> returnListeners = new CopyOnWriteArrayList<ReturnListener>();
    /** The FlowListener collection. */
    private final Collection<FlowListener> flowListeners = new CopyOnWriteArrayList<FlowListener>();
    /** The ConfirmListener collection. */
    private final Collection<ConfirmListener> confirmListeners = new CopyOnWriteArrayList<ConfirmListener>();

    /** Sequence number of next published message requiring confirmation.*/
    private long nextPublishSeqNo = 0L;

    /** The current default consumer, or null if there is none. */
    private volatile Consumer defaultConsumer = null;

    /** Dispatcher of consumer work for this channel */
    private final ConsumerDispatcher dispatcher;

    /** Future boolean for shutting down */
    private volatile CountDownLatch finishedShutdownFlag = null;

    /** Set of currently unconfirmed messages (i.e. messages that have
     *  not been ack'd or nack'd by the server yet. */
    private volatile SortedSet<Long> unconfirmedSet =
            Collections.synchronizedSortedSet(new TreeSet<Long>());

    /** Whether any nacks have been received since the last waitForConfirms(). */
    private volatile boolean onlyAcksReceived = true;

    /**
     * Construct a new channel on the given connection with the given
     * channel number. Usually not called directly - call
     * Connection.createChannel instead.
     * @see Connection#createChannel
     * @param connection The connection associated with this channel
     * @param channelNumber The channel number to be associated with this channel
     * @param workService service for managing this channel's consumer callbacks
     */
    public ChannelN(AMQConnection connection, int channelNumber,
                    ConsumerWorkService workService) {
        super(connection, channelNumber);
        this.dispatcher = new ConsumerDispatcher(connection, this, workService);
    }

    /**
     * Package method: open the channel.
     * This is only called from {@link ChannelManager}.
     * @throws IOException if any problem is encountered
     */
    public void open() throws IOException {
        // wait for the Channel.OpenOk response, and ignore it
        exnWrappingRpc(new Channel.Open(UNSPECIFIED_OUT_OF_BAND));
    }

    public void addReturnListener(ReturnListener listener) {
        returnListeners.add(listener);
    }

    public boolean removeReturnListener(ReturnListener listener) {
        return returnListeners.remove(listener);
    }

    public void clearReturnListeners() {
        returnListeners.clear();
    }

    public void addFlowListener(FlowListener listener) {
        flowListeners.add(listener);
    }

    public boolean removeFlowListener(FlowListener listener) {
        return flowListeners.remove(listener);
    }

    public void clearFlowListeners() {
        flowListeners.clear();
    }

    public void addConfirmListener(ConfirmListener listener) {
        confirmListeners.add(listener);
    }

    public boolean removeConfirmListener(ConfirmListener listener) {
        return confirmListeners.remove(listener);
    }

    public void clearConfirmListeners() {
        confirmListeners.clear();
    }

    /** {@inheritDoc} */
    public boolean waitForConfirms()
        throws InterruptedException
    {
        synchronized (unconfirmedSet) {
            while (true) {
                if (getCloseReason() != null) {
                    throw Utility.fixStackTrace(getCloseReason());
                }
                if (unconfirmedSet.isEmpty()) {
                    boolean aux = onlyAcksReceived;
                    onlyAcksReceived = true;
                    return aux;
                }
                unconfirmedSet.wait();
            }
        }
    }

    /** {@inheritDoc} */
    public void waitForConfirmsOrDie()
        throws IOException, InterruptedException
    {
        if (!waitForConfirms()) {
            close(AMQP.REPLY_SUCCESS, "NACKS RECEIVED", true, null, false);
            throw new IOException("nacks received");
        }
    }

    /** Returns the current default consumer. */
    public Consumer getDefaultConsumer() {
        return defaultConsumer;
    }

    /**
     * Sets the current default consumer.
     * A null argument is interpreted to mean "do not use a default consumer".
     */
    public void setDefaultConsumer(Consumer consumer) {
        defaultConsumer = consumer;
    }

    /**
     * Sends a ShutdownSignal to all active consumers.
     * @param signal an exception signalling channel shutdown
     */
    private CountDownLatch broadcastShutdownSignal(ShutdownSignalException signal) {
        Map<String, Consumer> snapshotConsumers;
        synchronized (_consumers) {
            snapshotConsumers = new HashMap<String, Consumer>(_consumers);
        }
        return this.dispatcher.handleShutdownSignal(snapshotConsumers, signal);
    }

    /**
     * Protected API - overridden to quiesce consumer work and broadcast the signal
     * to all consumers after calling the superclass's method.
     */
    @Override public void processShutdownSignal(ShutdownSignalException signal,
                                                boolean ignoreClosed,
                                                boolean notifyRpc)
    {
        this.dispatcher.quiesce();
        super.processShutdownSignal(signal, ignoreClosed, notifyRpc);
        this.finishedShutdownFlag = broadcastShutdownSignal(signal);
        synchronized (unconfirmedSet) {
            unconfirmedSet.notifyAll();
        }
    }

    CountDownLatch getShutdownLatch() {
        return this.finishedShutdownFlag;
    }

    private void releaseChannel() {
        getConnection().disconnectChannel(this);
    }

    /**
     * Protected API - Filters the inbound command stream, processing
     * Basic.Deliver, Basic.Return and Channel.Close specially.  If
     * we're in quiescing mode, all inbound commands are ignored,
     * except for Channel.Close and Channel.CloseOk.
     */
    @Override public boolean processAsync(Command command) throws IOException
    {
        // If we are isOpen(), then we process commands normally.
        //
        // If we are not, however, then we are in a quiescing, or
        // shutting-down state as the result of an application
        // decision to close this channel, and we are to discard all
        // incoming commands except for a close and close-ok.

        Method method = command.getMethod();
        // we deal with channel.close in the same way, regardless
        if (method instanceof Channel.Close) {
            asyncShutdown(command);
            return true;
        }

        if (isOpen()) {
            // We're in normal running mode.

            if (method instanceof Basic.Deliver) {
                Basic.Deliver m = (Basic.Deliver) method;

                Consumer callback = _consumers.get(m.getConsumerTag());
                if (callback == null) {
                    if (defaultConsumer == null) {
                        // No handler set. We should blow up as this message
                        // needs acking, just dropping it is not enough. See bug
                        // 22587 for discussion.
                        throw new IllegalStateException("Unsolicited delivery -" +
                                " see Channel.setDefaultConsumer to handle this" +
                                " case.");
                    }
                    else {
                        callback = defaultConsumer;
                    }
                }

                Envelope envelope = new Envelope(m.getDeliveryTag(),
                                                 m.getRedelivered(),
                                                 m.getExchange(),
                                                 m.getRoutingKey());
                try {
                    this.dispatcher.handleDelivery(callback,
                                                   m.getConsumerTag(),
                                                   envelope,
                                                   (BasicProperties) command.getContentHeader(),
                                                   command.getContentBody());
                } catch (Throwable ex) {
                    getConnection().getExceptionHandler().handleConsumerException(this,
                                                                                  ex,
                                                                                  callback,
                                                                                  m.getConsumerTag(),
                                                                                  "handleDelivery");
                }
                return true;
            } else if (method instanceof Basic.Return) {
                callReturnListeners(command, (Basic.Return) method);
                return true;
            } else if (method instanceof Channel.Flow) {
                Channel.Flow channelFlow = (Channel.Flow) method;
                synchronized (_channelMutex) {
                    _blockContent = !channelFlow.getActive();
                    transmit(new Channel.FlowOk(!_blockContent));
                    _channelMutex.notifyAll();
                }
                callFlowListeners(command, channelFlow);
                return true;
            } else if (method instanceof Basic.Ack) {
                Basic.Ack ack = (Basic.Ack) method;
                callConfirmListeners(command, ack);
                handleAckNack(ack.getDeliveryTag(), ack.getMultiple(), false);
                return true;
            } else if (method instanceof Basic.Nack) {
                Basic.Nack nack = (Basic.Nack) method;
                callConfirmListeners(command, nack);
                handleAckNack(nack.getDeliveryTag(), nack.getMultiple(), false);
                return true;
            } else if (method instanceof Basic.RecoverOk) {
                for (Map.Entry<String, Consumer> entry : _consumers.entrySet()) {
                    this.dispatcher.handleRecoverOk(entry.getValue(), entry.getKey());
                }
                // Unlike all the other cases we still want this RecoverOk to
                // be handled by whichever RPC continuation invoked Recover,
                // so return false
                return false;
            } else if (method instanceof Basic.Cancel) {
                Basic.Cancel m = (Basic.Cancel)method;
                String consumerTag = m.getConsumerTag();
                Consumer callback = _consumers.remove(consumerTag);
                if (callback == null) {
                    callback = defaultConsumer;
                }
                if (callback != null) {
                    try {
                        callback.handleCancel(consumerTag);
                    } catch (Throwable ex) {
                        getConnection().getExceptionHandler().handleConsumerException(this,
                                                                                      ex,
                                                                                      callback,
                                                                                      consumerTag,
                                                                                      "handleCancel");
                    }
                }
                return true;
            } else {
                return false;
            }
        } else {
            // We're in quiescing mode == !isOpen()

            if (method instanceof Channel.CloseOk) {
                // We're quiescing, and we see a channel.close-ok:
                // this is our signal to leave quiescing mode and
                // finally shut down for good. Let it be handled as an
                // RPC reply one final time by returning false.
                return false;
            } else {
                // We're quiescing, and this inbound command should be
                // discarded as per spec. "Consume" it by returning
                // true.
                return true;
            }
        }
    }

    private void callReturnListeners(Command command, Basic.Return basicReturn) {
        try {
            for (ReturnListener l : this.returnListeners) {
                l.handleReturn(basicReturn.getReplyCode(),
                               basicReturn.getReplyText(),
                               basicReturn.getExchange(),
                               basicReturn.getRoutingKey(),
             (BasicProperties) command.getContentHeader(),
                               command.getContentBody());
            }
        } catch (Throwable ex) {
            getConnection().getExceptionHandler().handleReturnListenerException(this, ex);
        }
    }

    private void callFlowListeners(@SuppressWarnings("unused") Command command, Channel.Flow channelFlow) {
        try {
            for (FlowListener l : this.flowListeners) {
                l.handleFlow(channelFlow.getActive());
            }
        } catch (Throwable ex) {
            getConnection().getExceptionHandler().handleFlowListenerException(this, ex);
        }
    }

    private void callConfirmListeners(@SuppressWarnings("unused") Command command, Basic.Ack ack) {
        try {
            for (ConfirmListener l : this.confirmListeners) {
                l.handleAck(ack.getDeliveryTag(), ack.getMultiple());
            }
        } catch (Throwable ex) {
            getConnection().getExceptionHandler().handleConfirmListenerException(this, ex);
        }
    }

    private void callConfirmListeners(@SuppressWarnings("unused") Command command, Basic.Nack nack) {
        try {
            for (ConfirmListener l : this.confirmListeners) {
                l.handleNack(nack.getDeliveryTag(), nack.getMultiple());
            }
        } catch (Throwable ex) {
            getConnection().getExceptionHandler().handleConfirmListenerException(this, ex);
        }
    }

    private void asyncShutdown(Command command) throws IOException {
        releaseChannel();
        ShutdownSignalException signal = new ShutdownSignalException(false,
                                                                     false,
                                                                     command,
                                                                     this);
        synchronized (_channelMutex) {
            try {
                processShutdownSignal(signal, true, false);
                quiescingTransmit(new Channel.CloseOk());
            } finally {
                notifyOutstandingRpc(signal);
            }
        }
        notifyListeners();
    }

    /** Public API - {@inheritDoc} */
    public void close()
        throws IOException
    {
        close(AMQP.REPLY_SUCCESS, "OK");
    }

    /** Public API - {@inheritDoc} */
    public void close(int closeCode, String closeMessage)
        throws IOException
    {
        close(closeCode, closeMessage, true, null, false);
    }

    /** Public API - {@inheritDoc} */
    public void abort()
        throws IOException
    {
        abort(AMQP.REPLY_SUCCESS, "OK");
    }

    /** Public API - {@inheritDoc} */
    public void abort(int closeCode, String closeMessage)
        throws IOException
    {
        close(closeCode, closeMessage, true, null, true);
    }

    // TODO: method should be private
    /**
     * Protected API - Close channel with code and message, indicating
     * the source of the closure and a causing exception (null if
     * none).
     * @param closeCode the close code (See under "Reply Codes" in the AMQP specification)
     * @param closeMessage a message indicating the reason for closing the connection
     * @param initiatedByApplication true if this comes from an API call, false otherwise
     * @param cause exception triggering close
     * @param abort true if we should close and ignore errors
     * @throws IOException if an error is encountered
     */
    public void close(int closeCode,
                      String closeMessage,
                      boolean initiatedByApplication,
                      Throwable cause,
                      boolean abort)
        throws IOException
    {
        // First, notify all our dependents that we are shutting down.
        // This clears isOpen(), so no further work from the
        // application side will be accepted, and any inbound commands
        // will be discarded (unless they're channel.close-oks).
        Channel.Close reason = new Channel.Close(closeCode, closeMessage, 0, 0);
        ShutdownSignalException signal = new ShutdownSignalException(false,
                                                                     initiatedByApplication,
                                                                     reason,
                                                                     this);
        if (cause != null) {
            signal.initCause(cause);
        }

        BlockingRpcContinuation<AMQCommand> k = new SimpleBlockingRpcContinuation();
        boolean notify = false;
        try {
            // Synchronize the block below to avoid race conditions in case
            // connnection wants to send Connection-CloseOK
            synchronized (_channelMutex) {
                processShutdownSignal(signal, !initiatedByApplication, true);
                quiescingRpc(reason, k);
            }

            // Now that we're in quiescing state, channel.close was sent and
            // we wait for the reply. We ignore the result.
            // (It's NOT always close-ok.)
            notify = true;
            k.getReply(-1);
        } catch (TimeoutException ise) {
            // Will never happen since we wait infinitely
        } catch (ShutdownSignalException sse) {
            if (!abort)
                throw sse;
        } catch (IOException ioe) {
            if (!abort)
                throw ioe;
        } finally {
            if (abort || notify) {
                // Now we know everything's been cleaned up and there should
                // be no more surprises arriving on the wire. Release the
                // channel number, and dissociate this ChannelN instance from
                // our connection so that any further frames inbound on this
                // channel can be caught as the errors they are.
                releaseChannel();
                notifyListeners();
            }
        }
    }

    /** Public API - {@inheritDoc} */
    public void basicQos(int prefetchSize, int prefetchCount, boolean global)
	throws IOException
    {
	exnWrappingRpc(new Basic.Qos(prefetchSize, prefetchCount, global));
    }

    /** Public API - {@inheritDoc} */
    public void basicQos(int prefetchCount)
	throws IOException
    {
	basicQos(0, prefetchCount, false);
    }

    /** Public API - {@inheritDoc} */
    public void basicPublish(String exchange, String routingKey,
                             BasicProperties props, byte[] body)
        throws IOException
    {
        basicPublish(exchange, routingKey, false, false, props, body);
    }

    /** Public API - {@inheritDoc} */
    public void basicPublish(String exchange, String routingKey,
                             boolean mandatory, boolean immediate,
                             BasicProperties props, byte[] body)
        throws IOException
    {
        if (nextPublishSeqNo > 0) {
            unconfirmedSet.add(getNextPublishSeqNo());
            nextPublishSeqNo++;
        }
        BasicProperties useProps = props;
        if (props == null) {
            useProps = MessageProperties.MINIMAL_BASIC;
        }
        transmit(new AMQCommand(new Basic.Publish.Builder()
                                    .exchange(exchange)
                                    .routingKey(routingKey)
                                    .mandatory(mandatory)
                                    .immediate(immediate)
                                .build(),
                                useProps, body));
    }

    /** Public API - {@inheritDoc} */
    public Exchange.DeclareOk exchangeDeclare(String exchange, String type,
                                              boolean durable, boolean autoDelete,
                                              Map<String, Object> arguments)
        throws IOException
    {
        return exchangeDeclare(exchange, type,
                               durable, autoDelete, false,
                               arguments);
    }

    /** Public API - {@inheritDoc} */
    public Exchange.DeclareOk exchangeDeclare(String exchange, String type,
                                              boolean durable,
                                              boolean autoDelete,
                                              boolean internal,
                                              Map<String, Object> arguments)
            throws IOException
    {
        return (Exchange.DeclareOk)
                exnWrappingRpc(new Exchange.Declare.Builder()
                                .exchange(exchange)
                                .type(type)
                                .durable(durable)
                                .autoDelete(autoDelete)
                                .internal(internal)
                                .arguments(arguments)
                               .build())
                .getMethod();
    }

    /** Public API - {@inheritDoc} */
    public Exchange.DeclareOk exchangeDeclare(String exchange, String type,
                                              boolean durable)
        throws IOException
    {
        return exchangeDeclare(exchange, type, durable, false, null);
    }

    /** Public API - {@inheritDoc} */
    public Exchange.DeclareOk exchangeDeclare(String exchange, String type)
        throws IOException
    {
        return exchangeDeclare(exchange, type, false, false, null);
    }

    /** Public API - {@inheritDoc} */
    public Exchange.DeclareOk exchangeDeclarePassive(String exchange)
        throws IOException
    {
        return (Exchange.DeclareOk)
            exnWrappingRpc(new Exchange.Declare.Builder()
                            .exchange(exchange)
                            .type("")
                            .passive()
                           .build())
            .getMethod();
    }

    /** Public API - {@inheritDoc} */
    public Exchange.DeleteOk exchangeDelete(String exchange, boolean ifUnused)
        throws IOException
    {
        return (Exchange.DeleteOk)
            exnWrappingRpc(new Exchange.Delete.Builder()
                            .exchange(exchange)
                            .ifUnused(ifUnused)
                           .build())
            .getMethod();
    }

    /** Public API - {@inheritDoc} */
    public Exchange.DeleteOk exchangeDelete(String exchange)
        throws IOException
    {
        return exchangeDelete(exchange, false);
    }

    /** Public API - {@inheritDoc} */
    public Exchange.BindOk exchangeBind(String destination, String source,
            String routingKey, Map<String, Object> arguments)
            throws IOException {
        return (Exchange.BindOk)
               exnWrappingRpc(new Exchange.Bind.Builder()
                               .destination(destination)
                               .source(source)
                               .routingKey(routingKey)
                               .arguments(arguments)
                              .build())
               .getMethod();
    }

    /** Public API - {@inheritDoc} */
    public Exchange.BindOk exchangeBind(String destination, String source,
            String routingKey) throws IOException {
        return exchangeBind(destination, source, routingKey, null);
    }

    /** Public API - {@inheritDoc} */
    public Exchange.UnbindOk exchangeUnbind(String destination, String source,
            String routingKey, Map<String, Object> arguments)
            throws IOException {
        return (Exchange.UnbindOk)
               exnWrappingRpc(new Exchange.Unbind.Builder()
                               .destination(destination)
                               .source(source)
                               .routingKey(routingKey)
                               .arguments(arguments)
                              .build())
               .getMethod();
    }

    /** Public API - {@inheritDoc} */
    public Exchange.UnbindOk exchangeUnbind(String destination, String source,
            String routingKey) throws IOException {
        return exchangeUnbind(destination, source, routingKey, null);
    }

    /** Public API - {@inheritDoc} */
    public Queue.DeclareOk queueDeclare(String queue, boolean durable, boolean exclusive,
                                        boolean autoDelete, Map<String, Object> arguments)
        throws IOException
    {
        return (Queue.DeclareOk)
               exnWrappingRpc(new Queue.Declare.Builder()
                               .queue(queue)
                               .durable(durable)
                               .exclusive(exclusive)
                               .autoDelete(autoDelete)
                               .arguments(arguments)
                              .build())
               .getMethod();
    }

    /** Public API - {@inheritDoc} */
    public com.rabbitmq.client.AMQP.Queue.DeclareOk queueDeclare()
        throws IOException
    {
        return queueDeclare("", false, true, true, null);
    }

    /** Public API - {@inheritDoc} */
    public Queue.DeclareOk queueDeclarePassive(String queue)
        throws IOException
    {
        return (Queue.DeclareOk)
               exnWrappingRpc(new Queue.Declare.Builder()
                               .queue(queue)
                               .passive()
                               .exclusive()
                               .autoDelete()
                              .build())
               .getMethod();
    }

    /** Public API - {@inheritDoc} */
    public Queue.DeleteOk queueDelete(String queue, boolean ifUnused, boolean ifEmpty)
        throws IOException
    {
        return (Queue.DeleteOk)
               exnWrappingRpc(new Queue.Delete.Builder()
                               .queue(queue)
                               .ifUnused(ifUnused)
                               .ifEmpty(ifEmpty)
                              .build())
               .getMethod();
    }

    /** Public API - {@inheritDoc} */
    public Queue.DeleteOk queueDelete(String queue)
        throws IOException
    {
        return queueDelete(queue, false, false);
    }

    /** Public API - {@inheritDoc} */
    public Queue.BindOk queueBind(String queue, String exchange,
                                  String routingKey, Map<String, Object> arguments)
        throws IOException
    {
        return (Queue.BindOk)
               exnWrappingRpc(new Queue.Bind.Builder()
                               .queue(queue)
                               .exchange(exchange)
                               .routingKey(routingKey)
                               .arguments(arguments)
                              .build())
               .getMethod();
    }

    /** Public API - {@inheritDoc} */
    public Queue.BindOk queueBind(String queue, String exchange, String routingKey)
        throws IOException
    {

        return queueBind(queue, exchange, routingKey, null);
    }

    /** Public API - {@inheritDoc} */
    public Queue.UnbindOk queueUnbind(String queue, String exchange, String routingKey,
                                      Map<String, Object> arguments)
        throws IOException
    {
        return (Queue.UnbindOk)
               exnWrappingRpc(new Queue.Unbind.Builder()
                               .queue(queue)
                               .exchange(exchange)
                               .routingKey(routingKey)
                               .arguments(arguments)
                              .build())
               .getMethod();
    }

    /** Public API - {@inheritDoc} */
    public Queue.PurgeOk queuePurge(String queue)
        throws IOException
    {
        return (Queue.PurgeOk)
               exnWrappingRpc(new Queue.Purge.Builder()
                               .queue(queue)
                              .build())
               .getMethod();
    }

    /** Public API - {@inheritDoc} */
    public Queue.UnbindOk queueUnbind(String queue, String exchange, String routingKey)
        throws IOException
    {
        return queueUnbind(queue, exchange, routingKey, null);
    }

    /** Public API - {@inheritDoc} */
    public GetResponse basicGet(String queue, boolean autoAck)
        throws IOException
    {
        AMQCommand replyCommand = exnWrappingRpc(new Basic.Get.Builder()
                                                  .queue(queue)
                                                  .noAck(autoAck)
                                                 .build());
        Method method = replyCommand.getMethod();

        if (method instanceof Basic.GetOk) {
            Basic.GetOk getOk = (Basic.GetOk)method;
            Envelope envelope = new Envelope(getOk.getDeliveryTag(),
                                             getOk.getRedelivered(),
                                             getOk.getExchange(),
                                             getOk.getRoutingKey());
            BasicProperties props = (BasicProperties)replyCommand.getContentHeader();
            byte[] body = replyCommand.getContentBody();
            int messageCount = getOk.getMessageCount();
            return new GetResponse(envelope, props, body, messageCount);
        } else if (method instanceof Basic.GetEmpty) {
            return null;
        } else {
            throw new UnexpectedMethodError(method);
        }
    }

    /** Public API - {@inheritDoc} */
    public void basicAck(long deliveryTag, boolean multiple)
        throws IOException
    {
        transmit(new Basic.Ack(deliveryTag, multiple));
    }

    /** Public API - {@inheritDoc} */
    public void basicNack(long deliveryTag, boolean multiple, boolean requeue)
        throws IOException
    {
        transmit(new Basic.Nack(deliveryTag, multiple, requeue));
    }

    /** Public API - {@inheritDoc} */
    public void basicReject(long deliveryTag, boolean requeue)
        throws IOException
    {
        transmit(new Basic.Reject(deliveryTag, requeue));
    }

    /** Public API - {@inheritDoc} */
    public String basicConsume(String queue, Consumer callback)
        throws IOException
    {
        return basicConsume(queue, false, callback);
    }

    /** Public API - {@inheritDoc} */
    public String basicConsume(String queue, boolean autoAck, Consumer callback)
        throws IOException
    {
        return basicConsume(queue, autoAck, "", callback);
    }

    /** Public API - {@inheritDoc} */
    public String basicConsume(String queue, boolean autoAck, String consumerTag,
                               Consumer callback)
        throws IOException
    {
        return basicConsume(queue, autoAck, consumerTag, false, false, null, callback);
    }

    /** Public API - {@inheritDoc} */
    public String basicConsume(String queue, boolean autoAck, String consumerTag,
                               boolean noLocal, boolean exclusive, Map<String, Object> arguments,
                               final Consumer callback)
        throws IOException
    {
        BlockingRpcContinuation<String> k = new BlockingRpcContinuation<String>() {
            public String transformReply(AMQCommand replyCommand) {
                String actualConsumerTag = ((Basic.ConsumeOk) replyCommand.getMethod()).getConsumerTag();
                _consumers.put(actualConsumerTag, callback);

                dispatcher.handleConsumeOk(callback, actualConsumerTag);
                return actualConsumerTag;
            }
        };

        rpc((Method)
            new Basic.Consume.Builder()
             .queue(queue)
             .consumerTag(consumerTag)
             .noLocal(noLocal)
             .noAck(autoAck)
             .exclusive(exclusive)
             .arguments(arguments)
            .build(),
            k);

        try {
            return k.getReply();
        } catch(ShutdownSignalException ex) {
            throw wrap(ex);
        }
    }

    /** Public API - {@inheritDoc} */
    public void basicCancel(final String consumerTag)
        throws IOException
    {
        final Consumer originalConsumer = _consumers.get(consumerTag);
        if (originalConsumer == null)
            throw new IOException("Unknown consumerTag");
        BlockingRpcContinuation<Consumer> k = new BlockingRpcContinuation<Consumer>() {
            public Consumer transformReply(AMQCommand replyCommand) {
<<<<<<< HEAD
                replyCommand.getMethod(); // discard result
                Consumer callback = _consumers.remove(consumerTag);
                // We need to call back inside the connection thread
                // in order avoid races with 'deliver' commands
                dispatcher.handleCancelOk(callback, consumerTag);
                return callback;
=======
                Basic.CancelOk dummy = (Basic.CancelOk) replyCommand.getMethod();
                Utility.use(dummy);
                _consumers.remove(consumerTag); //may already have been removed
                dispatcher.handleCancelOk(originalConsumer, consumerTag);
                return originalConsumer;
>>>>>>> 63421ccd
            }
        };

        rpc(new Basic.Cancel(consumerTag, false), k);

        try {
            k.getReply(); // discard result
        } catch(ShutdownSignalException ex) {
            throw wrap(ex);
        }
    }


     /** Public API - {@inheritDoc} */
    public Basic.RecoverOk basicRecover()
        throws IOException
    {
        return basicRecover(true);
    }

     /** Public API - {@inheritDoc} */
    public Basic.RecoverOk basicRecover(boolean requeue)
        throws IOException
    {
        return (Basic.RecoverOk) exnWrappingRpc(new Basic.Recover(requeue)).getMethod();
    }


    /** Public API - {@inheritDoc} */
    public void basicRecoverAsync(boolean requeue)
        throws IOException
    {
        transmit(new Basic.RecoverAsync(requeue));
    }

    /** Public API - {@inheritDoc} */
    public Tx.SelectOk txSelect()
        throws IOException
    {
        return (Tx.SelectOk) exnWrappingRpc(new Tx.Select()).getMethod();
    }

    /** Public API - {@inheritDoc} */
    public Tx.CommitOk txCommit()
        throws IOException
    {
        return (Tx.CommitOk) exnWrappingRpc(new Tx.Commit()).getMethod();
    }

    /** Public API - {@inheritDoc} */
    public Tx.RollbackOk txRollback()
        throws IOException
    {
        return (Tx.RollbackOk) exnWrappingRpc(new Tx.Rollback()).getMethod();
    }

    /** Public API - {@inheritDoc} */
    public Confirm.SelectOk confirmSelect()
        throws IOException
    {
        if (nextPublishSeqNo == 0) nextPublishSeqNo = 1;
        return (Confirm.SelectOk)
            exnWrappingRpc(new Confirm.Select(false)).getMethod();

    }

    /** Public API - {@inheritDoc} */
    public Channel.FlowOk flow(final boolean a) throws IOException {
        return (Channel.FlowOk) exnWrappingRpc(new Channel.Flow(a)).getMethod();
    }

    /** Public API - {@inheritDoc} */
    public Channel.FlowOk getFlow() {
        return new Channel.FlowOk(!_blockContent);
    }

    /** Public API - {@inheritDoc} */
    public long getNextPublishSeqNo() {
        return nextPublishSeqNo;
    }

    public void asyncRpc(Method method) throws IOException {
        transmit(method);
    }

    public AMQCommand rpc(Method method) throws IOException {
        return exnWrappingRpc(method);
    }

    private void handleAckNack(long seqNo, boolean multiple, boolean nack) {
        if (multiple) {
            unconfirmedSet.headSet(seqNo + 1).clear();
        } else {
            unconfirmedSet.remove(seqNo);
        }
        synchronized (unconfirmedSet) {
            onlyAcksReceived = onlyAcksReceived && !nack;
            if (unconfirmedSet.isEmpty())
                unconfirmedSet.notifyAll();
        }
    }
}<|MERGE_RESOLUTION|>--- conflicted
+++ resolved
@@ -917,20 +917,10 @@
             throw new IOException("Unknown consumerTag");
         BlockingRpcContinuation<Consumer> k = new BlockingRpcContinuation<Consumer>() {
             public Consumer transformReply(AMQCommand replyCommand) {
-<<<<<<< HEAD
-                replyCommand.getMethod(); // discard result
-                Consumer callback = _consumers.remove(consumerTag);
-                // We need to call back inside the connection thread
-                // in order avoid races with 'deliver' commands
-                dispatcher.handleCancelOk(callback, consumerTag);
-                return callback;
-=======
-                Basic.CancelOk dummy = (Basic.CancelOk) replyCommand.getMethod();
-                Utility.use(dummy);
+                replyCommand.getMethod();
                 _consumers.remove(consumerTag); //may already have been removed
                 dispatcher.handleCancelOk(originalConsumer, consumerTag);
                 return originalConsumer;
->>>>>>> 63421ccd
             }
         };
 
