//   The contents of this file are subject to the Mozilla Public License
//   Version 1.1 (the "License"); you may not use this file except in
//   compliance with the License. You may obtain a copy of the License at
//   http://www.mozilla.org/MPL/
//
//   Software distributed under the License is distributed on an "AS IS"
//   basis, WITHOUT WARRANTY OF ANY KIND, either express or implied. See the
//   License for the specific language governing rights and limitations
//   under the License.
//
//   The Original Code is RabbitMQ.
//
//   The Initial Developers of the Original Code are LShift Ltd.,
//   Cohesive Financial Technologies LLC., and Rabbit Technologies Ltd.
//
//   Portions created by LShift Ltd., Cohesive Financial Technologies
//   LLC., and Rabbit Technologies Ltd. are Copyright (C) 2007-2008
//   LShift Ltd., Cohesive Financial Technologies LLC., and Rabbit
//   Technologies Ltd.;
//
//   All Rights Reserved.
//
//   Contributor(s): ______________________________________.
//

package com.rabbitmq.client.impl;

import java.io.IOException;
import java.util.concurrent.TimeoutException;

import com.rabbitmq.client.AlreadyClosedException;
import com.rabbitmq.client.Command;
import com.rabbitmq.client.Connection;
import com.rabbitmq.client.ShutdownSignalException;
import com.rabbitmq.utility.BlockingValueOrException;

/**
 * Base class modelling an AMQ channel. Subclasses implement close()
 * and processAsync(), and may choose to override
 * processShutdownSignal().
 *
 * @see ChannelN
 * @see Connection
 */
public abstract class AMQChannel extends ShutdownNotifierComponent {
    /** The connection this channel is associated with. */
    public final AMQConnection _connection;

    /** This channel's channel number. */
    public final int _channelNumber;

    /** State machine assembling commands on their way in. */
    public AMQCommand.Assembler _commandAssembler = AMQCommand.newAssembler();

    /** The current outstanding RPC request, if any. (Could become a queue in future.) */
    public RpcContinuation _activeRpc = null;

    /** Whether transmission of content-bearing methods should be blocked */
    public boolean _blockContent = false;

    /**
     * Construct a channel on the given connection, with the given channel number.
     * @param connection the underlying connection for this channel
     * @param channelNumber the allocated reference number for this channel
     */
    public AMQChannel(AMQConnection connection, int channelNumber) {
        this._connection = connection;
        this._channelNumber = channelNumber;
    }

    /**
     * Public API - Retrieves this channel's channel number.
     * @return the channel number
     */
    public int getChannelNumber() {
        return _channelNumber;
    }

    /**
     * Public API - Retrieves this channel's underlying connection.
     * @return the connection
     */
    public Connection getConnection() {
        return _connection;
    }

    /**
     * Private API - When the Connection receives a Frame for this
     * channel, it passes it to this method.
     * @param frame the incoming frame
     * @throws IOException if an error is encountered
     */
    public void handleFrame(Frame frame) throws IOException {
        AMQCommand command = _commandAssembler.handleFrame(frame);
        if (command != null) { // a complete command has rolled off the assembly line
            _commandAssembler = AMQCommand.newAssembler(); // prepare for the next one
            handleCompleteInboundCommand(command);
        }
    }

    /**
     * Placeholder until we address bug 15786 (implementing a proper exception hierarchy).
     * In the meantime, this at least won't throw away any information from the wrapped exception.
     * @param ex the exception to wrap
     * @return the wrapped exception
     */
    public static IOException wrap(ShutdownSignalException ex) {
        IOException ioe = new IOException();
        ioe.initCause(ex);
        return ioe;
    }

    /**
     * Placeholder until we address bug 15786 (implementing a proper exception hierarchy).
     */
    public AMQCommand exnWrappingRpc(Method m)
        throws IOException
    {
        try {
            return rpc(m);
        } catch (AlreadyClosedException ace) {
            // Do not wrap it since it means that connection/channel
            // was closed in some action in the past
            throw ace;
        } catch (ShutdownSignalException ex) {
            throw wrap(ex);
        }
    }

    /**
     * Private API - handle a command which has been assembled
     * @throws IOException if there's any problem
     *
     * @param command the incoming command
     * @throws IOException
     */
    public void handleCompleteInboundCommand(AMQCommand command) throws IOException {
        // First, offer the command to the asynchronous-command
        // handling mechanism, which gets to act as a filter on the
        // incoming command stream.  If processAsync() returns true,
        // the command has been dealt with by the filter and so should
        // not be processed further.  It will return true for
        // asynchronous commands (deliveries/returns/other events),
        // and false for commands that should be passed on to some
        // waiting RPC continuation.
        if (!processAsync(command)) {
            // The filter decided not to handle/consume the command,
            // so it must be some reply to an earlier RPC.
            nextOutstandingRpc().handleCommand(command);
        }
    }

    public synchronized void enqueueRpc(RpcContinuation k)
    {
        if (_activeRpc != null) {
            throw new IllegalStateException("cannot execute more than one synchronous AMQP command at a time");
        }
        _activeRpc = k;
    }

    public synchronized RpcContinuation nextOutstandingRpc()
    {
        RpcContinuation result = _activeRpc;
        _activeRpc = null;
        return result;
    }

    public void ensureIsOpen()
        throws AlreadyClosedException
    {
        if (!isOpen()) {
            throw new AlreadyClosedException("Attempt to use closed channel", this);
        }
    }

    /**
     * Protected API - sends a Command to the broker and waits for the
     * next inbound Command from the broker: only for use from
     * non-connection-MainLoop threads!
     */
    public AMQCommand rpc(Method m)
        throws IOException, ShutdownSignalException
    {
        SimpleBlockingRpcContinuation k = new SimpleBlockingRpcContinuation();
        rpc(m, k);
        // At this point, the request method has been sent, and we
        // should wait for the reply to arrive.
        //
        // Calling getReply() on the continuation puts us to sleep
        // until the connection's reader-thread throws the reply over
        // the fence.
        return k.getReply();
    }

    public synchronized void rpc(Method m, RpcContinuation k)
        throws IOException
    {
        ensureIsOpen();
        quiescingRpc(m, k);
    }
    
    public synchronized void quiescingRpc(Method m, RpcContinuation k)
        throws IOException
    {
        enqueueRpc(k);
        quiescingTransmit(m);
    }

    /**
     * Protected API - called by nextCommand to check possibly handle an incoming Command before it is returned to the caller of nextCommand. If this method
     * returns true, the command is considered handled and is not passed back to nextCommand's caller; if it returns false, nextCommand returns the command as
     * usual. This is used in subclasses to implement handling of Basic.Return and Basic.Deliver messages, as well as Channel.Close and Connection.Close.
     * @param command the command to handle asynchronously
     * @return true if we handled the command; otherwise the caller should consider it "unhandled"
     */
    public abstract boolean processAsync(Command command) throws IOException;

    @Override public String toString() {
        return "AMQChannel(" + _connection + "," + _channelNumber + ")";
    }
    
    /**
     * Protected API - respond, in the driver thread, to a {@link ShutdownSignalException}.
     * @param signal the signal to handle
     * @param ignoreClosed the flag indicating whether to ignore the AlreadyClosedException
     *                     thrown when the channel is already closed
     * @param notifyRpc the flag indicating whether any remaining rpc continuation should be
     *                  notified with the given signal
     */
    public void processShutdownSignal(ShutdownSignalException signal,
                                      boolean ignoreClosed,
                                      boolean notifyRpc) {
        try {
            synchronized (this) {
                if (!ignoreClosed)
                    ensureIsOpen(); // invariant: we should never be shut down more than once per instance
                if (isOpen())
                    _shutdownCause = signal;
<<<<<<< HEAD
                setBlockContent(true);
=======
                
                notifyAll();
>>>>>>> e3dcfb07
            }
        } finally {
            if (notifyRpc)
                notifyOutstandingRpc(signal);
        }
    }
    
    public void notifyOutstandingRpc(ShutdownSignalException signal) {
        RpcContinuation k = nextOutstandingRpc();
        if (k != null) {
            k.handleShutdownSignal(signal);
        }
    }

    public synchronized void transmit(Method m) throws IOException {
        transmit(new AMQCommand(m));
    }

    public synchronized void transmit(AMQCommand c) throws IOException {
        ensureIsOpen();
        if (c.getMethod().hasContent()) {
            while (_blockContent) {
                try {
                    wait();
                } catch (InterruptedException e) {}
                ensureIsOpen();
            }
        }
        quiescingTransmit(c);
    }

    public synchronized void quiescingTransmit(Method m) throws IOException {
        quiescingTransmit(new AMQCommand(m));
    }

    public synchronized void quiescingTransmit(AMQCommand c) throws IOException {
        if (c.getMethod().hasContent()) {
            while (_blockContent) {
                try {
                    wait();
                } catch (InterruptedException e) {}
                
                // This is to catch a situation when the thread wakes up during
                // shutdown. Currently, no command that has content is allowed
                // to send anything in a closing state.
                ensureIsOpen();
            }
        }
        c.transmit(this);
    }
    
    public synchronized void setBlockContent(boolean active) {
        _blockContent = !active;
        notifyAll();
    }

    public AMQConnection getAMQConnection() {
        return _connection;
    }

    public interface RpcContinuation {
        void handleCommand(AMQCommand command);
        void handleShutdownSignal(ShutdownSignalException signal);
    }

    public static abstract class BlockingRpcContinuation<T> implements RpcContinuation {
        public final BlockingValueOrException<T, ShutdownSignalException> _blocker =
            new BlockingValueOrException<T, ShutdownSignalException>();

        public void handleCommand(AMQCommand command) {
            _blocker.setValue(transformReply(command));
        }

        public void handleShutdownSignal(ShutdownSignalException signal) {
            _blocker.setException(signal);
        }

        public T getReply() throws ShutdownSignalException
        {
            return _blocker.uninterruptibleGetValue();
        }

        public T getReply(int timeout)
            throws ShutdownSignalException, TimeoutException
        {
            return _blocker.uninterruptibleGetValue(timeout);
        }

        public abstract T transformReply(AMQCommand command);
    }

    public static class SimpleBlockingRpcContinuation
        extends BlockingRpcContinuation<AMQCommand>
    {
        public AMQCommand transformReply(AMQCommand command) {
            return command;
        }
    }
}<|MERGE_RESOLUTION|>--- conflicted
+++ resolved
@@ -236,12 +236,8 @@
                     ensureIsOpen(); // invariant: we should never be shut down more than once per instance
                 if (isOpen())
                     _shutdownCause = signal;
-<<<<<<< HEAD
-                setBlockContent(true);
-=======
                 
                 notifyAll();
->>>>>>> e3dcfb07
             }
         } finally {
             if (notifyRpc)
@@ -262,14 +258,6 @@
 
     public synchronized void transmit(AMQCommand c) throws IOException {
         ensureIsOpen();
-        if (c.getMethod().hasContent()) {
-            while (_blockContent) {
-                try {
-                    wait();
-                } catch (InterruptedException e) {}
-                ensureIsOpen();
-            }
-        }
         quiescingTransmit(c);
     }
 
@@ -292,11 +280,6 @@
         }
         c.transmit(this);
     }
-    
-    public synchronized void setBlockContent(boolean active) {
-        _blockContent = !active;
-        notifyAll();
-    }
 
     public AMQConnection getAMQConnection() {
         return _connection;
