//   The contents of this file are subject to the Mozilla Public License
//   Version 1.1 (the "License"); you may not use this file except in
//   compliance with the License. You may obtain a copy of the License at
//   http://www.mozilla.org/MPL/
//
//   Software distributed under the License is distributed on an "AS IS"
//   basis, WITHOUT WARRANTY OF ANY KIND, either express or implied. See the
//   License for the specific language governing rights and limitations
//   under the License.
//
//   The Original Code is RabbitMQ.
//
//   The Initial Developers of the Original Code are LShift Ltd.,
//   Cohesive Financial Technologies LLC., and Rabbit Technologies Ltd.
//
//   Portions created by LShift Ltd., Cohesive Financial Technologies
//   LLC., and Rabbit Technologies Ltd. are Copyright (C) 2007-2008
//   LShift Ltd., Cohesive Financial Technologies LLC., and Rabbit
//   Technologies Ltd.;
//
//   All Rights Reserved.
//
//   Contributor(s): ______________________________________.
//

package com.rabbitmq.client.impl;
import java.io.EOFException;
import java.io.IOException;
import java.net.SocketException;
import java.util.Collections;
import java.util.LinkedList;
import java.util.List;
import java.util.Map;
import java.util.concurrent.TimeoutException;

import java.io.EOFException;
import java.io.IOException;
import java.net.SocketException;
import java.util.Map;

import com.rabbitmq.client.AMQP;
import com.rabbitmq.client.Address;
import com.rabbitmq.client.AlreadyClosedException;
import com.rabbitmq.client.Channel;
import com.rabbitmq.client.Command;
import com.rabbitmq.client.Connection;
import com.rabbitmq.client.ConnectionParameters;
import com.rabbitmq.client.MissedHeartbeatException;
import com.rabbitmq.client.RedirectException;
import com.rabbitmq.client.ShutdownListener;
import com.rabbitmq.client.ShutdownSignalException;
import com.rabbitmq.utility.BlockingCell;
import com.rabbitmq.utility.Utility;

/**
 * Concrete class representing and managing an AMQP connection to a broker.
 * <p>
 * To connect to a broker,
 * 
 * <pre>
 * AMQConnection conn = new AMQConnection(hostName, portNumber);
 * conn.open(userName, portNumber, virtualHost);
 * </pre>
 * 
 * Then open a channel and retrieve an access ticket:
 * 
 * <pre>
 * ChannelN ch1 = conn.createChannel(1);
 * ch1.open(&quot;&quot;);
 * int ticket = ch1.accessRequest(realmName);
 * </pre>
 */
public class AMQConnection extends ShutdownNotifierComponent implements Connection{
    /** Timeout used while waiting for AMQP handshaking to complete (milliseconds) */
    public static final int HANDSHAKE_TIMEOUT = 10000;
    
    /** Timeout used while waiting for a connection.close-ok (milliseconds) */
    public static final int CONNECTION_CLOSING_TIMEOUT = 10000;

    
    private static final Version clientVersion =
        new Version(AMQP.PROTOCOL.MAJOR, AMQP.PROTOCOL.MINOR);

    /** Initialization parameters */
    public final ConnectionParameters _params;

    /** The special channel 0 */
    public final AMQChannel _channel0 = new AMQChannel(this, 0) {
            @Override public boolean processAsync(Command c) throws IOException {
                return _connection.processControlCommand(c);
            }
        };

    /** Object that manages a set of channels */
    public final ChannelManager _channelManager = new ChannelManager();

    /** Frame source/sink */
    public final FrameHandler _frameHandler;

    /** Flag controlling the main driver loop's termination */
    public volatile boolean _running = false;

    /** Maximum frame length, or zero if no limit is set */
    public int _frameMax;

    /** Handler for (otherwise-unhandled) exceptions that crop up in the mainloop. */
    public final ExceptionHandler _exceptionHandler;
    
<<<<<<< HEAD
    /** List of all shutdown listeners associated with the connection */
    public List<ShutdownListener> listeners
            = Collections.synchronizedList(new LinkedList<ShutdownListener>());
    
    public BlockingCell<Object> appContinuation = new BlockingCell<Object>();
    
=======
>>>>>>> c60e2e9c
    /**
     * Protected API - respond, in the driver thread, to a ShutdownSignal.
     * @param channelNumber the number of the channel to disconnect
     */
    public final void disconnectChannel(int channelNumber) {
        _channelManager.disconnectChannel(channelNumber);
    }

<<<<<<< HEAD
    /**
     * Public API - Determine whether the connection is open
     * @return true if haven't yet received shutdown signal, false otherwise
     */
    public boolean isOpen() {
        return _shutdownCause == null;
    }

=======
>>>>>>> c60e2e9c
    public void ensureIsOpen()
        throws AlreadyClosedException
    {
        if (!isOpen()) {
            throw new AlreadyClosedException("Attempt to use closed connection");
        }
    }

    /**
     * Timestamp of last time we wrote a frame - used for deciding when to
     * send a heartbeat
     */
    public volatile long _lastActivityTime = Long.MAX_VALUE;

    /**
     * Count of socket-timeouts that have happened without any incoming frames
     */
    public int _missedHeartbeats;

    /**
     * Currently-configured heartbeat interval, in seconds. 0 meaning none.
     */
    public int _heartbeat;

    /** Hosts retrieved from the connection.open-ok */
    public Address[] _knownHosts;

    public String getHost() {
        return _frameHandler.getHost();
    }

    public int getPort() {
        return _frameHandler.getPort();
    }

    public ConnectionParameters getParameters() {
        return _params;
    }

    public Address[] getKnownHosts() {
        return _knownHosts;
    }

    /**
     * Construct a new connection to a broker.
     * @param params the initialization parameters for a connection
     * @param insist true if broker redirects are disallowed
     * @param frameHandler interface to an object that will handle the frame I/O for this connection
     * @throws RedirectException if the server is redirecting us to a different host/port
     * @throws java.io.IOException if an error is encountered
     */
    public AMQConnection(ConnectionParameters params,
                         boolean insist,
                         FrameHandler frameHandler) throws RedirectException, IOException {
        this(params, insist, frameHandler, new DefaultExceptionHandler());
    }

    /**
     * Construct a new connection to a broker.
     * @param params the initialization parameters for a connection
     * @param insist true if broker redirects are disallowed
     * @param frameHandler interface to an object that will handle the frame I/O for this connection
     * @param exceptionHandler interface to an object that will handle any special exceptions encountered while using this connection
     * @throws RedirectException if the server is redirecting us to a different host/port
     * @throws java.io.IOException if an error is encountered
     */
    public AMQConnection(ConnectionParameters params,
                         boolean insist,
                         FrameHandler frameHandler,
                         ExceptionHandler exceptionHandler)
        throws RedirectException, IOException
    {
        checkPreconditions();
        _params = params;
        _frameHandler = frameHandler;
        _running = true;
        _frameMax = 0;
        _missedHeartbeats = 0;
        _heartbeat = 0;
        _exceptionHandler = exceptionHandler;

        new MainLoop(); // start the main loop going

        _knownHosts = open(_params, insist);
    }

    /**
     * Private API - check required preconditions and protocol invariants
     */
    public void checkPreconditions() {
        AMQCommand.checkEmptyContentBodyFrameSize();
    }

    /**
     * @see com.rabbitmq.client.Connection#getChannelMax()
     */
    public int getChannelMax() {
        return _channelManager.getChannelMax();
    }

    /**
     * Protected API - set the max <b>number</b> of channels available
     */
    public void setChannelMax(int value) {
        _channelManager.setChannelMax(value);
    }

    /**
     * @see com.rabbitmq.client.Connection#getFrameMax()
     */
    public int getFrameMax() {
        return _frameMax;
    }

    /**
     * Protected API - set the max frame size. Should only be called during
     * tuning.
     */
    public void setFrameMax(int value) {
        _frameMax = value;
    }

    /**
     * @see com.rabbitmq.client.Connection#getHeartbeat()
     */
    public int getHeartbeat() {
        return _heartbeat;
    }

    /**
     * Protected API - set the heartbeat timeout. Should only be called
     * during tuning.
     */
    public void setHeartbeat(int heartbeat) {
        try {
            // Divide by four to make the maximum unwanted delay in
            // sending a timeout be less than a quarter of the
            // timeout setting.
            _heartbeat = heartbeat;
            _frameHandler.setTimeout(heartbeat * 1000 / 4);
        } catch (SocketException se) {
            // should do more here?
        }
    }

    /**
     * Protected API - retrieve the current ExceptionHandler
     */
    public ExceptionHandler getExceptionHandler() {
        return _exceptionHandler;
    }

    /**
     * Public API - creates a new channel using the specified channel number.
     */
    
    public Channel createChannel(int channelNumber) throws IOException {
        ensureIsOpen();
        return _channelManager.createChannel(this, channelNumber);
    }
    
    /**
     * Public API - creates a new channel using an internally allocated channel number.
     */
    public Channel createChannel() throws IOException {
        ensureIsOpen();
        return _channelManager.createChannel(this);
    }

    /**
     * Private API - reads a single frame from the connection to the broker,
     * or returns null if the read times out.
     */
    public Frame readFrame() throws IOException {
        return _frameHandler.readFrame();
    }

    /**
     * Public API - sends a frame directly to the broker.
     */
    public void writeFrame(Frame f) throws IOException {
        _frameHandler.writeFrame(f);
        _lastActivityTime = System.nanoTime();
    }

    public Map<String, Object> buildClientPropertiesTable() {
        return Frame.buildTable(new Object[] {
            "product", LongStringHelper.asLongString("RabbitMQ"),
            "version", LongStringHelper.asLongString(ClientVersion.VERSION),
            "platform", LongStringHelper.asLongString("Java"),
            "copyright", LongStringHelper.asLongString("Copyright (C) 2007-2008 LShift Ltd., " +
                                                       "Cohesive Financial Technologies LLC., " +
                                                       "and Rabbit Technologies Ltd."),
            "information", LongStringHelper.asLongString("Licensed under the MPL.  " +
                                                         "See http://www.rabbitmq.com/")
        });
    }

    /**
     * Called by the connection's constructor. Sends the protocol
     * version negotiation header, and runs through
     * Connection.Start/.StartOk, Connection.Tune/.TuneOk, and then
     * calls Connection.Open and waits for the OpenOk. Sets heartbeat
     * and frame max values after tuning has taken place.
     * @param params the construction parameters for a Connection
     * @return the known hosts that came back in the connection.open-ok
     * @throws RedirectException if the server asks us to redirect to
     *                           a different host/port.
     * @throws java.io.IOException if any other I/O error occurs
     */
    public Address[] open(final ConnectionParameters params, boolean insist)
        throws RedirectException, IOException
    {
        try {
            AMQChannel.SimpleBlockingRpcContinuation connStartBlocker =
                new AMQChannel.SimpleBlockingRpcContinuation();
            // We enqueue an RPC continuation here without sending an RPC
            // request, since the protocol specifies that after sending
            // the version negotiation header, the client (connection
            // initiator) is to wait for a connection.start method to
            // arrive.
            _channel0.enqueueRpc(connStartBlocker);
            // The following two lines are akin to AMQChannel's
            // transmit() method for this pseudo-RPC.
            _frameHandler.setTimeout(HANDSHAKE_TIMEOUT);
            _frameHandler.sendHeader();

            // See bug 17389. The MainLoop could have shut down already in
            // which case we don't want to wait forever for a reply.
            
            // There is no race if the MainLoop shuts down after enqueuing
            // the RPC because if that happens the channel will correctly
            // pass the exception into RPC, waking it up.
            ensureIsOpen();

            AMQP.Connection.Start connStart =
                (AMQP.Connection.Start) connStartBlocker.getReply().getMethod();
            
            Version serverVersion =
                new Version(connStart.getVersionMajor(),
                            connStart.getVersionMinor());

            if (!Version.checkVersion(clientVersion, serverVersion)) {
                _frameHandler.close(); //this will cause mainLoop to terminate
                //TODO: throw a more specific exception
                throw new IOException("protocol version mismatch: expected " +
                                      clientVersion + ", got " + serverVersion);
            }
        } catch (ShutdownSignalException sse) {
            throw AMQChannel.wrap(sse);
        }

        LongString saslResponse = LongStringHelper.asLongString("\0" + params.getUserName() +
                                                                "\0" + params.getPassword());
        AMQImpl.Connection.StartOk startOk =
            new AMQImpl.Connection.StartOk(buildClientPropertiesTable(),
                                           "PLAIN",
                                           saslResponse,
                                           "en_US");

        AMQP.Connection.Tune connTune =
            (AMQP.Connection.Tune) _channel0.exnWrappingRpc(startOk).getMethod();

        int channelMax =
            negotiatedMaxValue(getParameters().getRequestedChannelMax(),
                               connTune.getChannelMax());
        setChannelMax(channelMax);

        int frameMax =
            negotiatedMaxValue(getParameters().getRequestedFrameMax(),
                               connTune.getFrameMax());
        setFrameMax(frameMax);

        int heartbeat =
            negotiatedMaxValue(getParameters().getRequestedHeartbeat(),
                               connTune.getHeartbeat());
        setHeartbeat(heartbeat);

        _channel0.transmit(new AMQImpl.Connection.TuneOk(channelMax,
                                                         frameMax,
                                                         heartbeat));

        Method res = _channel0.exnWrappingRpc(new AMQImpl.Connection.Open(params.getVirtualHost(),
                                                                          "",
                                                                          insist)).getMethod();
        if (res instanceof AMQP.Connection.Redirect) {
            AMQP.Connection.Redirect redirect = (AMQP.Connection.Redirect) res;
            throw new RedirectException(Address.parseAddress(redirect.getHost()),
                                        Address.parseAddresses(redirect.getKnownHosts()));
        } else {
            AMQP.Connection.OpenOk openOk = (AMQP.Connection.OpenOk) res;
            return Address.parseAddresses(openOk.getKnownHosts());
        }
    }

    private static int negotiatedMaxValue(int clientValue, int serverValue) {
        return (clientValue == 0 || serverValue == 0) ?
            Math.max(clientValue, serverValue) :
            Math.min(clientValue, serverValue);
    }

    private class MainLoop extends Thread {

        /** Start the main loop going. */
        public MainLoop() {
            start();
        }

        /**
         * Channel reader thread main loop. Reads a frame, and if it is
         * not a heartbeat frame, dispatches it to the channel it refers to.
         * Continues running until the "running" flag is set false by
         * shutdown().
         */
        @Override public void run() {
            try {
                while (_running) {
                    Frame frame = readFrame();
                    maybeSendHeartbeat();
                    if (frame != null) {
                        _missedHeartbeats = 0;
                        if (frame.type == AMQP.FRAME_HEARTBEAT) {
                            // Ignore it: we've already just reset the heartbeat counter.
                        } else {
                            if (frame.channel == 0) { // the special channel
                                _channel0.handleFrame(frame);
                            } else {
                                if (isOpen()) {
                                    // If we're still _running, but not isOpen(), then we
                                    // must be quiescing, which means any inbound frames
                                    // for non-zero channels (and any inbound commands on
                                    // channel zero that aren't Connection.CloseOk) must
                                    // be discarded.
                                    ChannelN channel = _channelManager.getChannel(frame.channel);
                                    if (channel != null)
                                        channel.handleFrame(frame);
                                }
                            }
                        }
                    } else {
                        // Socket timeout waiting for a frame.
                        // Maybe missed heartbeat.
                        handleSocketTimeout();
                    }
                }
            } catch (EOFException ex) {
                if (isOpen()) {
                    System.err.println("AMQConnection.mainLoop: connection close");
                    shutdown(ex, false, ex);
                }
            } catch (Throwable ex) {
                _exceptionHandler.handleUnexpectedConnectionDriverException(AMQConnection.this,
                                                                            ex);
                if (isOpen()) {
                    shutdown(ex, false, ex);
                }
            }
            
            // Finally, shut down our underlying data connection.
            _frameHandler.close();
            
            synchronized(this) {
            	appContinuation.set(null);
            }
        }
    }

    private static final long NANOS_IN_SECOND = 1000 * 1000 * 1000;

    /**
     * Private API - Checks lastActivityTime and heartbeat, sending a
     * heartbeat frame if conditions are right.
     */
    public void maybeSendHeartbeat() throws IOException {
        if (_heartbeat == 0) {
            // No heartbeating.
            return;
        }

        long now = System.nanoTime();
        if (now > (_lastActivityTime + (_heartbeat * NANOS_IN_SECOND))) {
            _lastActivityTime = now;
            writeFrame(new Frame(AMQP.FRAME_HEARTBEAT, 0));
        }
    }

    /**
     * Private API - Called when a frame-read operation times out. Checks to
     * see if too many heartbeats have been missed, and if so, throws
     * MissedHeartbeatException.
     * 
     * @throws MissedHeartbeatException
     *                 if too many silent timeouts have gone by
     */
    public void handleSocketTimeout() throws MissedHeartbeatException {
        if (_heartbeat == 0) {
            // No heartbeating. Go back and wait some more.
            return;
        }

        _missedHeartbeats++;

        // We check against 8 = 2 * 4 because we need to wait for at
        // least two complete heartbeat setting intervals before
        // complaining, and we've set the socket timeout to a quarter
        // of the heartbeat setting in setHeartbeat above.
        if (_missedHeartbeats > (2 * 4)) {
            throw new MissedHeartbeatException("Heartbeat missing with heartbeat == " +
                                               _heartbeat + " seconds");
        }
    }

    /**
     * Handles incoming control commands on channel zero.
     */
    public boolean processControlCommand(Command c)
        throws IOException
    {
        // Similar trick to ChannelN.processAsync used here, except
        // we're interested in whole-connection quiescing.

        // See the detailed comments in ChannelN.processAsync.

        Method method = c.getMethod();
        if (isOpen()) {
            // Normal command.
            if (method instanceof AMQP.Connection.Close) {
                handleConnectionClose(c);
                return true;
            } else {
                return false;
            }
        } else {
            // Quiescing.
            if (method instanceof AMQP.Connection.CloseOk) {
                // It's our final "RPC".
                return false;
            } else {
                // Ignore all others.
                return true;
            }
        }
    }

    public void handleConnectionClose(Command closeCommand) {
    	shutdown(closeCommand, false, null);
        try {
            _channel0.transmit(new AMQImpl.Connection.CloseOk());
        } catch (IOException ioe) {
            Utility.emptyStatement();
        }
<<<<<<< HEAD
        
        try {
        	synchronized(this) {
                appContinuation.uninterruptibleGet(CONNECTION_CLOSING_TIMEOUT);
        	}
        } catch (TimeoutException ise) {
        	// Broker didn't close socket on time, force socket close
        	// FIXME: notify about timeout exception?
        	_frameHandler.close();
        } finally {
        	_running = false;
        }
=======
        shutdown(closeCommand, false, null);
>>>>>>> c60e2e9c
        notifyListeners();
    }

    /**
     * Protected API - causes all attached channels to terminate with
     * a ShutdownSignal built from the argument, and stops this
     * connection from accepting further work from the application.
     */
    public void shutdown(Object reason,
                         boolean initiatedByApplication,
                         Throwable cause)
    {
    	try {
            synchronized (this) {
                ensureIsOpen(); // invariant: we should never be shut down more than once per instance
                _shutdownCause = new ShutdownSignalException(true,
                                                             initiatedByApplication,
                                                             reason);
            }
        
            if (cause != null) {
                _shutdownCause.initCause(cause);
            }
            _channel0.processShutdownSignal(_shutdownCause);
    	} catch (AlreadyClosedException ace) {
    		if (initiatedByApplication)
    			throw ace;
    	}
        _channelManager.handleSignal(_shutdownCause);
    }

    /**
     * Public API - Close this connection and all its channels
     */
    public void close()
        throws IOException
    {
    	close(0);
    }

    /**
     * Public API - Close this connection and all its channels
     * with a given timeout
     */
    public void close(int timeout)
        throws IOException
    {
    	close(200, "Goodbye", timeout);
    }

    /**
     * Public API - Abort this connection and all its channels
     */
    public void abort()
    {
    	abort(0);
    }
    
    public void abort(int timeout)
    {
    	
    	try {
			close(200, "Goodbye", true, null, timeout, true);
		} catch (IOException e) {
			Utility.emptyStatement();
		}
    }
    
    /**
     * Protected API - Close this connection with the given code and message.
     * See the comments in ChannelN.close() - we're very similar.
     */
    public void close(int closeCode, String closeMessage)
        throws IOException
    {
    	close (closeCode, closeMessage, 0);
    }
    
    public void close(int closeCode, String closeMessage, int timeout)
        throws IOException
    {
    	close(closeCode, closeMessage, true, null, timeout, false);
    }
    
    public void close(int closeCode,
    		          String closeMessage,
    		          boolean initiatedByApplication,
    		          Throwable cause)
        throws IOException
    {
        close(closeCode, closeMessage, initiatedByApplication, cause, 0, false);	
    	
    }

    /**
     * Protected API - Close this connection with the given code, message and source.
     */
    public void close(int closeCode,
                      String closeMessage,
                      boolean initiatedByApplication,
                      Throwable cause,
                      int timeout,
                      boolean abort)
        throws IOException
    {
        try {
            AMQImpl.Connection.Close reason =
                new AMQImpl.Connection.Close(closeCode, closeMessage, 0, 0);
            shutdown(reason, initiatedByApplication, cause);
            _channel0.quiescingRpc(reason,
                                   timeout,
                                   new AMQCommand(new AMQImpl.Connection.CloseOk()));
        } catch (TimeoutException ise) {
        	// FIXME: notify about timeout exception ?
        } catch (ShutdownSignalException sse) {
            if (!abort)
                throw sse;
        } catch (IOException ioe) {
            if (!abort)
                throw ioe;
        } finally {
            _running = false;
            _frameHandler.close();
        }
        notifyListeners();
    }
    
    /**
     * Private API - notify the listeners attached to this connection
     * @see com.rabbitmq.client.ShutdownListener
     */
    public void notifyListeners()
    {
        synchronized(listeners) {
            for (ShutdownListener l: listeners)
                l.service(getCloseReason());
        }
        notifyListeners();
    }
    
    /**
     * Public API - Add shutdown listener fired when closing the connection
     * @see com.rabbitmq.client.Connection#addShutdownListener()
     */
    public void addShutdownListener(ShutdownListener listener)
    {
    	
    	boolean closed = false;
    	synchronized(listeners) {
    		closed = !isOpen();
    		listeners.add(listener);
    	}
    	if (closed)
    		listener.service(_shutdownCause);	
    }
    
    /**
     * Public API - Remove shutdown listener for this connection
     * Removing only the first found object
     * @see com.rabbitmq.client.Connection#removeShutdownListener()
     */   
    public void removeShutdownListener(ShutdownListener listener)
    {
    	synchronized(listeners) {
    		listeners.remove(listener);
    	}
    }
    
    /**
     * Public API - Get reason for shutdown, or null if open
     * @see com.rabbitmq.client.Connection#getShutdownReason()
     */
    public ShutdownSignalException getCloseReason()
    {
    	return _shutdownCause;
    }

    @Override public String toString() {
        return "amqp://" + _params.getUserName() + "@" + getHost() + ":" + getPort() + _params.getVirtualHost();
    }
}<|MERGE_RESOLUTION|>--- conflicted
+++ resolved
@@ -27,16 +27,8 @@
 import java.io.EOFException;
 import java.io.IOException;
 import java.net.SocketException;
-import java.util.Collections;
-import java.util.LinkedList;
-import java.util.List;
 import java.util.Map;
 import java.util.concurrent.TimeoutException;
-
-import java.io.EOFException;
-import java.io.IOException;
-import java.net.SocketException;
-import java.util.Map;
 
 import com.rabbitmq.client.AMQP;
 import com.rabbitmq.client.Address;
@@ -47,7 +39,6 @@
 import com.rabbitmq.client.ConnectionParameters;
 import com.rabbitmq.client.MissedHeartbeatException;
 import com.rabbitmq.client.RedirectException;
-import com.rabbitmq.client.ShutdownListener;
 import com.rabbitmq.client.ShutdownSignalException;
 import com.rabbitmq.utility.BlockingCell;
 import com.rabbitmq.utility.Utility;
@@ -73,10 +64,9 @@
 public class AMQConnection extends ShutdownNotifierComponent implements Connection{
     /** Timeout used while waiting for AMQP handshaking to complete (milliseconds) */
     public static final int HANDSHAKE_TIMEOUT = 10000;
-    
+
     /** Timeout used while waiting for a connection.close-ok (milliseconds) */
     public static final int CONNECTION_CLOSING_TIMEOUT = 10000;
-
     
     private static final Version clientVersion =
         new Version(AMQP.PROTOCOL.MAJOR, AMQP.PROTOCOL.MINOR);
@@ -106,15 +96,8 @@
     /** Handler for (otherwise-unhandled) exceptions that crop up in the mainloop. */
     public final ExceptionHandler _exceptionHandler;
     
-<<<<<<< HEAD
-    /** List of all shutdown listeners associated with the connection */
-    public List<ShutdownListener> listeners
-            = Collections.synchronizedList(new LinkedList<ShutdownListener>());
-    
     public BlockingCell<Object> appContinuation = new BlockingCell<Object>();
     
-=======
->>>>>>> c60e2e9c
     /**
      * Protected API - respond, in the driver thread, to a ShutdownSignal.
      * @param channelNumber the number of the channel to disconnect
@@ -123,17 +106,6 @@
         _channelManager.disconnectChannel(channelNumber);
     }
 
-<<<<<<< HEAD
-    /**
-     * Public API - Determine whether the connection is open
-     * @return true if haven't yet received shutdown signal, false otherwise
-     */
-    public boolean isOpen() {
-        return _shutdownCause == null;
-    }
-
-=======
->>>>>>> c60e2e9c
     public void ensureIsOpen()
         throws AlreadyClosedException
     {
@@ -491,7 +463,7 @@
                     shutdown(ex, false, ex);
                 }
             }
-            
+
             // Finally, shut down our underlying data connection.
             _frameHandler.close();
             
@@ -585,7 +557,6 @@
         } catch (IOException ioe) {
             Utility.emptyStatement();
         }
-<<<<<<< HEAD
         
         try {
         	synchronized(this) {
@@ -598,9 +569,6 @@
         } finally {
         	_running = false;
         }
-=======
-        shutdown(closeCommand, false, null);
->>>>>>> c60e2e9c
         notifyListeners();
     }
 
@@ -727,56 +695,6 @@
         }
         notifyListeners();
     }
-    
-    /**
-     * Private API - notify the listeners attached to this connection
-     * @see com.rabbitmq.client.ShutdownListener
-     */
-    public void notifyListeners()
-    {
-        synchronized(listeners) {
-            for (ShutdownListener l: listeners)
-                l.service(getCloseReason());
-        }
-        notifyListeners();
-    }
-    
-    /**
-     * Public API - Add shutdown listener fired when closing the connection
-     * @see com.rabbitmq.client.Connection#addShutdownListener()
-     */
-    public void addShutdownListener(ShutdownListener listener)
-    {
-    	
-    	boolean closed = false;
-    	synchronized(listeners) {
-    		closed = !isOpen();
-    		listeners.add(listener);
-    	}
-    	if (closed)
-    		listener.service(_shutdownCause);	
-    }
-    
-    /**
-     * Public API - Remove shutdown listener for this connection
-     * Removing only the first found object
-     * @see com.rabbitmq.client.Connection#removeShutdownListener()
-     */   
-    public void removeShutdownListener(ShutdownListener listener)
-    {
-    	synchronized(listeners) {
-    		listeners.remove(listener);
-    	}
-    }
-    
-    /**
-     * Public API - Get reason for shutdown, or null if open
-     * @see com.rabbitmq.client.Connection#getShutdownReason()
-     */
-    public ShutdownSignalException getCloseReason()
-    {
-    	return _shutdownCause;
-    }
 
     @Override public String toString() {
         return "amqp://" + _params.getUserName() + "@" + getHost() + ":" + getPort() + _params.getVirtualHost();
