--- conflicted
+++ resolved
@@ -86,11 +86,7 @@
         };
 
     /** Object that manages a set of channels */
-<<<<<<< HEAD
-    private final ChannelManager _channelManager = new ChannelManager();
-=======
     public ChannelManager _channelManager = new ChannelManager(0);
->>>>>>> 2d7f5ad4
 
     /** Frame source/sink */
     private final FrameHandler _frameHandler;
@@ -276,13 +272,8 @@
         int channelMax =
             negotiatedMaxValue(factory.getRequestedChannelMax(),
                                connTune.getChannelMax());
-<<<<<<< HEAD
-        setChannelMax(channelMax);
-
-=======
         _channelManager = new ChannelManager(channelMax);
         
->>>>>>> 2d7f5ad4
         int frameMax =
             negotiatedMaxValue(factory.getRequestedFrameMax(),
                                connTune.getFrameMax());
