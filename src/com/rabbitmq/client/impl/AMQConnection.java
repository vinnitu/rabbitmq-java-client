--- conflicted
+++ resolved
@@ -189,7 +189,6 @@
         return _serverProperties;
     }
 
-
     /**
      * Construct a new connection to a broker.
      * @param factory the initialization parameters for a connection
@@ -315,23 +314,12 @@
         _channel0.transmit(new AMQImpl.Connection.TuneOk(channelMax,
                                                          frameMax,
                                                          heartbeat));
-<<<<<<< HEAD
-        // 0.9.1: insist [on not being redirected] is deprecated, but
-        // still in generated code; just pass a dummy value here
-        Method res = _channel0.exnWrappingRpc(new AMQImpl.Connection.Open(_virtualHost,
-                                                                          "",
-                                                                          true)).getMethod();
-        AMQP.Connection.OpenOk openOk = (AMQP.Connection.OpenOk) res;
-                
-        return;
-=======
 
         // 0.9.1: insist [on not being redirected] is deprecated, but
         // still in generated code; just pass a dummy value here
         _channel0.exnWrappingRpc(new AMQImpl.Connection.Open(_virtualHost,
                                                              "",
                                                              true)).getMethod();
->>>>>>> 3eb0c29a
     }
 
     /**
@@ -537,18 +525,9 @@
         // See the detailed comments in ChannelN.processAsync.
 
         Method method = c.getMethod();
-
+        
         if (method instanceof AMQP.Connection.Close) {
-            if (!isOpen()) {
-                handleConnectionClose(c);
-            } else {
-                // Already shutting down, so just send back a CloseOk.
-                try {
-                    _channel0.quiescingTransmit(new AMQImpl.Connection.CloseOk());
-                } catch (IOException ioe) {
-                    Utility.emptyStatement();
-                }
-            }
+            handleConnectionClose(c);
             return true;
         } else {
             if (isOpen()) {
