//   The contents of this file are subject to the Mozilla Public License
//   Version 1.1 (the "License"); you may not use this file except in
//   compliance with the License. You may obtain a copy of the License at
//   http://www.mozilla.org/MPL/
//
//   Software distributed under the License is distributed on an "AS IS"
//   basis, WITHOUT WARRANTY OF ANY KIND, either express or implied. See the
//   License for the specific language governing rights and limitations
//   under the License.
//
//   The Original Code is RabbitMQ.
//
//   The Initial Developers of the Original Code are LShift Ltd,
//   Cohesive Financial Technologies LLC, and Rabbit Technologies Ltd.
//
//   Portions created before 22-Nov-2008 00:00:00 GMT by LShift Ltd,
//   Cohesive Financial Technologies LLC, or Rabbit Technologies Ltd
//   are Copyright (C) 2007-2008 LShift Ltd, Cohesive Financial
//   Technologies LLC, and Rabbit Technologies Ltd.
//
//   Portions created by LShift Ltd are Copyright (C) 2007-2010 LShift
//   Ltd. Portions created by Cohesive Financial Technologies LLC are
//   Copyright (C) 2007-2010 Cohesive Financial Technologies
//   LLC. Portions created by Rabbit Technologies Ltd are Copyright
//   (C) 2007-2010 Rabbit Technologies Ltd.
//
//   All Rights Reserved.
//
//   Contributor(s): ______________________________________.
//

package com.rabbitmq.client.impl;

import java.io.EOFException;
import java.io.IOException;
import java.net.SocketException;
import java.util.HashMap;
import java.util.Map;
import java.util.concurrent.TimeoutException;

import com.rabbitmq.client.AMQP;
import com.rabbitmq.client.AlreadyClosedException;
import com.rabbitmq.client.Channel;
import com.rabbitmq.client.Command;
import com.rabbitmq.client.Connection;
import com.rabbitmq.client.ConnectionFactory;
import com.rabbitmq.client.MissedHeartbeatException;
import com.rabbitmq.client.PossibleAuthenticationFailureException;
import com.rabbitmq.client.ProtocolVersionMismatchException;
import com.rabbitmq.client.ShutdownSignalException;
import com.rabbitmq.utility.BlockingCell;
import com.rabbitmq.utility.Utility;

import javax.security.sasl.SaslClient;

/**
 * Concrete class representing and managing an AMQP connection to a broker.
 * <p>
 * To create a broker connection, use {@link ConnectionFactory}.  See {@link Connection}
 * for an example.
 */
public class AMQConnection extends ShutdownNotifierComponent implements Connection {
    /** Timeout used while waiting for AMQP handshaking to complete (milliseconds) */
    public static final int HANDSHAKE_TIMEOUT = 10000;

    /** Timeout used while waiting for a connection.close-ok (milliseconds) */
    public static final int CONNECTION_CLOSING_TIMEOUT = 10000;

    /**
     * Retrieve a copy of the default table of client properties that
     * will be sent to the server during connection startup. This
     * method is called when each new ConnectionFactory instance is
     * constructed.
     * @return a map of client properties
     * @see Connection#getClientProperties
     */
    public static Map<String, Object> defaultClientProperties() {
        return Frame.buildTable(new Object[] {
                "product", LongStringHelper.asLongString("RabbitMQ"),
                "version", LongStringHelper.asLongString(ClientVersion.VERSION),
                "platform", LongStringHelper.asLongString("Java"),
                "copyright", LongStringHelper.asLongString(
                    "Copyright (C) 2007-2008 LShift Ltd., " +
                    "Cohesive Financial Technologies LLC., " +
                    "and Rabbit Technologies Ltd."),
                "information", LongStringHelper.asLongString(
                    "Licensed under the MPL. See http://www.rabbitmq.com/")
            });
    }

    private static final Version clientVersion =
        new Version(AMQP.PROTOCOL.MAJOR, AMQP.PROTOCOL.MINOR);

    /** Initialization parameters */
    private final ConnectionFactory _factory;

    /** The special channel 0 */
    private final AMQChannel _channel0 = new AMQChannel(this, 0) {
            @Override public boolean processAsync(Command c) throws IOException {
                return _connection.processControlCommand(c);
            }
        };

    /** Object that manages a set of channels */
    public ChannelManager _channelManager = new ChannelManager(0);

    /** Frame source/sink */
    private final FrameHandler _frameHandler;

    /** Flag controlling the main driver loop's termination */
    private volatile boolean _running = false;

    /** Maximum frame length, or zero if no limit is set */
    private int _frameMax;

    /** Handler for (otherwise-unhandled) exceptions that crop up in the mainloop. */
    private final ExceptionHandler _exceptionHandler;

    /**
     * Object used for blocking main application thread when doing all the necessary
     * connection shutdown operations
     */
    private BlockingCell<Object> _appContinuation = new BlockingCell<Object>();

    /** Flag indicating whether the client received Connection.Close message from the broker */
    private boolean _brokerInitiatedShutdown = false;

    /** Manages heartbeat sending for this connection */
    private final HeartbeatSender _heartbeatSender;

    /**
     * Protected API - respond, in the driver thread, to a ShutdownSignal.
     * @param channel the channel to disconnect
     */
    public final void disconnectChannel(ChannelN channel) {
        _channelManager.disconnectChannel(channel);
    }

    public void ensureIsOpen()
        throws AlreadyClosedException
    {
        if (!isOpen()) {
            throw new AlreadyClosedException("Attempt to use closed connection", this);
        }
    }

    /**
     * Count of socket-timeouts that have happened without any incoming frames
     */
    private int _missedHeartbeats;

    /**
     * Currently-configured heartbeat interval, in seconds. 0 meaning none.
     */
    private int _heartbeat;

    private final String _virtualHost;
    private final int _requestedChannelMax, _requestedFrameMax, _requestedHeartbeat;
    private final Map<String, Object> _clientProperties;

    /** Saved server properties field from connection.start */
    public Map<String, Object> _serverProperties;

    /** {@inheritDoc} */
    public String getHost() {
        return _frameHandler.getHost();
    }

    /** {@inheritDoc} */
    public int getPort() {
        return _frameHandler.getPort();
    }

    public FrameHandler getFrameHandler(){
        return _frameHandler;
    }

    /** {@inheritDoc} */
    public Map<String, Object> getServerProperties() {
        return _serverProperties;
    }

    /**
     * Construct a new connection to a broker.
     * @param factory the initialization parameters for a connection
     * @param frameHandler interface to an object that will handle the frame I/O for this connection
     */
    public AMQConnection(ConnectionFactory factory,
                         FrameHandler frameHandler) {
        this(factory, frameHandler, new DefaultExceptionHandler());
    }

    /**
     * Construct a new connection to a broker.
     * @param factory the initialization parameters for a connection
     * @param frameHandler interface to an object that will handle the frame I/O for this connection
     * @param exceptionHandler interface to an object that will handle any special exceptions encountered while using this connection
     */
    public AMQConnection(ConnectionFactory factory,
                         FrameHandler frameHandler,
                         ExceptionHandler exceptionHandler)
    {
        checkPreconditions();

        _virtualHost = factory.getVirtualHost();
        _requestedChannelMax = factory.getRequestedChannelMax();
        _requestedFrameMax = factory.getRequestedFrameMax();
        _requestedHeartbeat = factory.getRequestedHeartbeat();
        _clientProperties = new HashMap<String, Object>(factory.getClientProperties());

        _factory = factory;
        _heartbeatSender = new HeartbeatSender(frameHandler);
        _frameHandler = frameHandler;
        _running = true;
        _frameMax = 0;
        _missedHeartbeats = 0;
        _heartbeat = 0;
        _exceptionHandler = exceptionHandler;
        _brokerInitiatedShutdown = false;
    }

    /**
     * Start up the connection, including the MainLoop thread.
     * Sends the protocol
     * version negotiation header, and runs through
     * Connection.Start/.StartOk, Connection.Tune/.TuneOk, and then
     * calls Connection.Open and waits for the OpenOk. Sets heartbeat
     * and frame max values after tuning has taken place.
     * @throws java.io.IOException if an error is encountered; IOException
     * subtypes ProtocolVersionMismatchException and
     * PossibleAuthenticationFailureException will be thrown in the
     * corresponding circumstances.
     */
    public void start()
        throws IOException
    {
        // Make sure that the first thing we do is to send the header,
        // which should cause any socket errors to show up for us, rather
        // than risking them pop out in the MainLoop
        AMQChannel.SimpleBlockingRpcContinuation connStartBlocker =
            new AMQChannel.SimpleBlockingRpcContinuation();
        // We enqueue an RPC continuation here without sending an RPC
        // request, since the protocol specifies that after sending
        // the version negotiation header, the client (connection
        // initiator) is to wait for a connection.start method to
        // arrive.
        _channel0.enqueueRpc(connStartBlocker);
        // The following two lines are akin to AMQChannel's
        // transmit() method for this pseudo-RPC.
        _frameHandler.setTimeout(HANDSHAKE_TIMEOUT);
        _frameHandler.sendHeader();

        // start the main loop going
        Thread ml = new MainLoop();
        ml.setName("AMQP Connection " + getHost() + ":" + getPort());
        ml.start();

        AMQP.Connection.Start connStart = null;
        try {
            connStart =
                (AMQP.Connection.Start) connStartBlocker.getReply().getMethod();

            _serverProperties = connStart.getServerProperties();

            Version serverVersion =
                new Version(connStart.getVersionMajor(),
                            connStart.getVersionMinor());

            if (!Version.checkVersion(clientVersion, serverVersion)) {
                _frameHandler.close(); //this will cause mainLoop to terminate
                throw new ProtocolVersionMismatchException(clientVersion,
                                                           serverVersion);
            }
        } catch (ShutdownSignalException sse) {
            throw AMQChannel.wrap(sse);
        }

<<<<<<< HEAD
        LongString saslResponse = LongStringHelper.asLongString("\0" + _username +
                                                                "\0" + _password);
        AMQImpl.Connection.StartOk startOk =
            new AMQImpl.Connection.StartOk(_clientProperties, "PLAIN",
                                           saslResponse, "en_US");

=======
        String[] mechanisms = connStart.getMechanisms().toString().split(" ");
        SaslClient sc = _factory.getSaslConfig().getSaslClient(mechanisms);
        if (sc == null) {
            throw new IOException("No compatible authentication mechanism found - " +
                    "server offered [" + connStart.getMechanisms() + "]");
        }

        LongString challenge = null;
        LongString response = LongStringHelper.asLongString(
                sc.hasInitialResponse() ? sc.evaluateChallenge(new byte[0]) : null);
>>>>>>> b83a79af
        AMQP.Connection.Tune connTune = null;
        do {
            Method method = (challenge == null)
                ? new AMQImpl.Connection.StartOk(_clientProperties,
                                                 sc.getMechanismName(),
                                                 response, "en_US")
                : new AMQImpl.Connection.SecureOk(response);

<<<<<<< HEAD
        try {
            connTune = (AMQP.Connection.Tune) _channel0.rpc(startOk).getMethod();
        } catch (ShutdownSignalException e) {
            throw new PossibleAuthenticationFailureException(e);
=======
            try {
                Method serverResponse = _channel0.rpc(method).getMethod();
                if (serverResponse instanceof AMQP.Connection.Tune) {
                    connTune = (AMQP.Connection.Tune) serverResponse;
                } else {
                    challenge = ((AMQP.Connection.Secure) serverResponse).getChallenge();
                    response = LongStringHelper.asLongString(sc.evaluateChallenge(challenge.getBytes()));
                }
            } catch (ShutdownSignalException e) {
                throw AMQChannel.wrap(e, "Possibly caused by authentication failure");
            }
        } while (connTune == null);

        sc.dispose();

        if (!sc.isComplete()) {
            throw new RuntimeException(sc.getMechanismName() +
                    " did not complete, server thought it did");
>>>>>>> b83a79af
        }

        int channelMax =
            negotiatedMaxValue(_factory.getRequestedChannelMax(),
                               connTune.getChannelMax());
        _channelManager = new ChannelManager(channelMax);

        int frameMax =
            negotiatedMaxValue(_factory.getRequestedFrameMax(),
                               connTune.getFrameMax());
        setFrameMax(frameMax);

        int heartbeat =
            negotiatedMaxValue(_factory.getRequestedHeartbeat(),
                               connTune.getHeartbeat());
        setHeartbeat(heartbeat);

        _channel0.transmit(new AMQImpl.Connection.TuneOk(channelMax,
                                                         frameMax,
                                                         heartbeat));
        // 0.9.1: insist [on not being redirected] is deprecated, but
        // still in generated code; just pass a dummy value here
        Method res = _channel0.exnWrappingRpc(new AMQImpl.Connection.Open(_virtualHost,
                                                                          "",
                                                                          false)).getMethod();
        return;
    }

    /**
     * Private API - check required preconditions and protocol invariants
     */
    public void checkPreconditions() {
        AMQCommand.checkEmptyContentBodyFrameSize();
    }

    /** {@inheritDoc} */
    public int getChannelMax() {
        return _channelManager.getChannelMax();
    }

    /** {@inheritDoc} */
    public int getFrameMax() {
        return _frameMax;
    }

    /**
     * Protected API - set the max frame size. Should only be called during
     * tuning.
     */
    public void setFrameMax(int value) {
        _frameMax = value;
    }

    /** {@inheritDoc} */
    public int getHeartbeat() {
        return _heartbeat;
    }

    /**
     * Protected API - set the heartbeat timeout. Should only be called
     * during tuning.
     */
    public void setHeartbeat(int heartbeat) {
        try {
            _heartbeatSender.setHeartbeat(heartbeat);
            _heartbeat = heartbeat;

            // Divide by four to make the maximum unwanted delay in
            // sending a timeout be less than a quarter of the
            // timeout setting.
            _frameHandler.setTimeout(heartbeat * 1000 / 4);
        } catch (SocketException se) {
            // should do more here?
        }
    }

    public Map<String, Object> getClientProperties() {
        return new HashMap<String, Object>(_clientProperties);
    }

    /**
     * Protected API - retrieve the current ExceptionHandler
     */
    public ExceptionHandler getExceptionHandler() {
        return _exceptionHandler;
    }

    /** Public API - {@inheritDoc} */
    public Channel createChannel(int channelNumber) throws IOException {
        ensureIsOpen();
        return _channelManager.createChannel(this, channelNumber);
    }

    /** Public API - {@inheritDoc} */
    public Channel createChannel() throws IOException {
        ensureIsOpen();
        return _channelManager.createChannel(this);
    }

    /**
     * Private API - reads a single frame from the connection to the broker,
     * or returns null if the read times out.
     */
    public Frame readFrame() throws IOException {
        return _frameHandler.readFrame();
    }

    /**
     * Public API - sends a frame directly to the broker.
     */
    public void writeFrame(Frame f) throws IOException {
        _frameHandler.writeFrame(f);
        _heartbeatSender.signalActivity();
    }

    private static int negotiatedMaxValue(int clientValue, int serverValue) {
        return (clientValue == 0 || serverValue == 0) ?
            Math.max(clientValue, serverValue) :
            Math.min(clientValue, serverValue);
    }

    private class MainLoop extends Thread {

        /**
         * Channel reader thread main loop. Reads a frame, and if it is
         * not a heartbeat frame, dispatches it to the channel it refers to.
         * Continues running until the "running" flag is set false by
         * shutdown().
         */
        @Override public void run() {
            try {
                while (_running) {
                    Frame frame = readFrame();

                    if (frame != null) {
                        _missedHeartbeats = 0;
                        if (frame.type == AMQP.FRAME_HEARTBEAT) {
                            // Ignore it: we've already just reset the heartbeat counter.
                        } else {
                            if (frame.channel == 0) { // the special channel
                                _channel0.handleFrame(frame);
                            } else {
                                if (isOpen()) {
                                    // If we're still _running, but not isOpen(), then we
                                    // must be quiescing, which means any inbound frames
                                    // for non-zero channels (and any inbound commands on
                                    // channel zero that aren't Connection.CloseOk) must
                                    // be discarded.
                                    _channelManager
                                        .getChannel(frame.channel)
                                        .handleFrame(frame);
                                }
                            }
                        }
                    } else {
                        // Socket timeout waiting for a frame.
                        // Maybe missed heartbeat.
                        handleSocketTimeout();
                    }
                }
            } catch (EOFException ex) {
                if (!_brokerInitiatedShutdown)
                    shutdown(ex, false, ex, true);
            } catch (Throwable ex) {
                _exceptionHandler.handleUnexpectedConnectionDriverException(AMQConnection.this,
                                                                            ex);
                shutdown(ex, false, ex, true);
            } finally {
                // Finally, shut down our underlying data connection.
                _frameHandler.close();
                _appContinuation.set(null);
                notifyListeners();
            }
        }
    }

    /**
     * Private API - Called when a frame-read operation times out. Checks to
     * see if too many heartbeats have been missed, and if so, throws
     * MissedHeartbeatException.
     *
     * @throws MissedHeartbeatException
     *                 if too many silent timeouts have gone by
     */
    public void handleSocketTimeout() throws MissedHeartbeatException {
        if (_heartbeat == 0) {
            // No heartbeating. Go back and wait some more.
            return;
        }

        _missedHeartbeats++;

        // We check against 8 = 2 * 4 because we need to wait for at
        // least two complete heartbeat setting intervals before
        // complaining, and we've set the socket timeout to a quarter
        // of the heartbeat setting in setHeartbeat above.
        if (_missedHeartbeats > (2 * 4)) {
            throw new MissedHeartbeatException("Heartbeat missing with heartbeat == " +
                                               _heartbeat + " seconds");
        }
    }

    /**
     * Handles incoming control commands on channel zero.
     */
    public boolean processControlCommand(Command c)
        throws IOException
    {
        // Similar trick to ChannelN.processAsync used here, except
        // we're interested in whole-connection quiescing.

        // See the detailed comments in ChannelN.processAsync.

        Method method = c.getMethod();

        if (method instanceof AMQP.Connection.Close) {
            if (isOpen()) {
                handleConnectionClose(c);
            } else {
                // Already shutting down, so just send back a CloseOk.
                try {
                    _channel0.quiescingTransmit(new AMQImpl.Connection.CloseOk());
                } catch (IOException ioe) {
                    Utility.emptyStatement();
                }
            }
            return true;
        } else {
            if (isOpen()) {
                // Normal command.
                return false;
            } else {
                // Quiescing.
                if (method instanceof AMQP.Connection.CloseOk) {
                    // It's our final "RPC". Time to shut down.
                    _running = false;
                    // If Close was sent from within the MainLoop we
                    // will not have a continuation to return to, so
                    // we treat this as processed in that case.
                    return _channel0._activeRpc == null;
                } else {
                    // Ignore all others.
                    return true;
                }
            }
        }
    }

    public void handleConnectionClose(Command closeCommand) {
        ShutdownSignalException sse = shutdown(closeCommand, false, null, false);
        try {
            _channel0.quiescingTransmit(new AMQImpl.Connection.CloseOk());
        } catch (IOException ioe) {
            Utility.emptyStatement();
        }
        _heartbeatSender.shutdown(); // Do not try to send heartbeats after CloseOk
        _brokerInitiatedShutdown = true;
        Thread scw = new SocketCloseWait(sse);
        scw.setName("AMQP Connection Closing Monitor " +
                    getHost() + ":" + getPort());
        scw.start();
    }

    private class SocketCloseWait extends Thread {
        private ShutdownSignalException cause;

        public SocketCloseWait(ShutdownSignalException sse) {
            cause = sse;
        }

        @Override public void run() {
            try {
                _appContinuation.uninterruptibleGet(CONNECTION_CLOSING_TIMEOUT);
            } catch (TimeoutException ise) {
                // Broker didn't close socket on time, force socket close
                // FIXME: notify about timeout exception?
                _frameHandler.close();
            } finally {
                _running = false;
                _channel0.notifyOutstandingRpc(cause);
            }
        }
    }

    /**
     * Protected API - causes all attached channels to terminate with
     * a ShutdownSignal built from the argument, and stops this
     * connection from accepting further work from the application.
     *
     * @return a shutdown signal built using the given arguments
     */
    public ShutdownSignalException shutdown(Object reason,
                         boolean initiatedByApplication,
                         Throwable cause,
                         boolean notifyRpc)
    {
        ShutdownSignalException sse = new ShutdownSignalException(true,initiatedByApplication,
                                                                  reason, this);
        sse.initCause(cause);
        synchronized (this) {
            if (initiatedByApplication)
                ensureIsOpen(); // invariant: we should never be shut down more than once per instance
            if (isOpen())
                _shutdownCause = sse;
        }

        // stop any heartbeating
        _heartbeatSender.shutdown();

        _channel0.processShutdownSignal(sse, !initiatedByApplication, notifyRpc);
        _channelManager.handleSignal(sse);
        return sse;
    }

    /** Public API - {@inheritDoc} */
    public void close()
        throws IOException
    {
        close(-1);
    }

    /** Public API - {@inheritDoc} */
    public void close(int timeout)
        throws IOException
    {
        close(AMQP.REPLY_SUCCESS, "OK", timeout);
    }

    /** Public API - {@inheritDoc} */
    public void close(int closeCode, String closeMessage)
        throws IOException
    {
        close(closeCode, closeMessage, -1);
    }

    /** Public API - {@inheritDoc} */
    public void close(int closeCode, String closeMessage, int timeout)
        throws IOException
    {
        close(closeCode, closeMessage, true, null, timeout, false);
    }

    /** Public API - {@inheritDoc} */
    public void abort()
    {
        abort(-1);
    }

    /** Public API - {@inheritDoc} */
    public void abort(int closeCode, String closeMessage)
    {
       abort(closeCode, closeMessage, -1);
    }

    /** Public API - {@inheritDoc} */
    public void abort(int timeout)
    {
        abort(AMQP.REPLY_SUCCESS, "OK", timeout);
    }

    /** Public API - {@inheritDoc} */
    public void abort(int closeCode, String closeMessage, int timeout)
    {
        try {
            close(closeCode, closeMessage, true, null, timeout, true);
        } catch (IOException e) {
            Utility.emptyStatement();
        }
    }

    /**
     * Protected API - Delegates to {@link
     * #close(int,String,boolean,Throwable,int,boolean) the
     * six-argument close method}, passing 0 for the timeout, and
     * false for the abort flag.
     */
    public void close(int closeCode,
                      String closeMessage,
                      boolean initiatedByApplication,
                      Throwable cause)
        throws IOException
    {
        close(closeCode, closeMessage, initiatedByApplication, cause, 0, false);
    }

    /**
     * Protected API - Close this connection with the given code, message, source
     * and timeout value for all the close operations to complete.
     * Specifies if any encountered exceptions should be ignored.
     */
    public void close(int closeCode,
                      String closeMessage,
                      boolean initiatedByApplication,
                      Throwable cause,
                      int timeout,
                      boolean abort)
        throws IOException
    {
        final boolean sync = !(Thread.currentThread() instanceof MainLoop);

        try {
            AMQImpl.Connection.Close reason =
                new AMQImpl.Connection.Close(closeCode, closeMessage, 0, 0);

            shutdown(reason, initiatedByApplication, cause, true);
            if(sync){
              AMQChannel.SimpleBlockingRpcContinuation k =
                  new AMQChannel.SimpleBlockingRpcContinuation();
              _channel0.quiescingRpc(reason, k);
              k.getReply(timeout);
            } else {
              _channel0.quiescingTransmit(reason);
            }
        } catch (TimeoutException tte) {
            if (!abort)
                throw new ShutdownSignalException(true, true, tte, this);
        } catch (ShutdownSignalException sse) {
            if (!abort)
                throw sse;
        } catch (IOException ioe) {
            if (!abort)
                throw ioe;
        } finally {
            if(sync) _frameHandler.close();
        }
    }

    @Override public String toString() {
        return "amqp://" + _factory.getUsername() + "@" + getHost() + ":" + getPort() + _virtualHost;
    }
}<|MERGE_RESOLUTION|>--- conflicted
+++ resolved
@@ -275,14 +275,6 @@
             throw AMQChannel.wrap(sse);
         }
 
-<<<<<<< HEAD
-        LongString saslResponse = LongStringHelper.asLongString("\0" + _username +
-                                                                "\0" + _password);
-        AMQImpl.Connection.StartOk startOk =
-            new AMQImpl.Connection.StartOk(_clientProperties, "PLAIN",
-                                           saslResponse, "en_US");
-
-=======
         String[] mechanisms = connStart.getMechanisms().toString().split(" ");
         SaslClient sc = _factory.getSaslConfig().getSaslClient(mechanisms);
         if (sc == null) {
@@ -293,7 +285,6 @@
         LongString challenge = null;
         LongString response = LongStringHelper.asLongString(
                 sc.hasInitialResponse() ? sc.evaluateChallenge(new byte[0]) : null);
->>>>>>> b83a79af
         AMQP.Connection.Tune connTune = null;
         do {
             Method method = (challenge == null)
@@ -302,12 +293,6 @@
                                                  response, "en_US")
                 : new AMQImpl.Connection.SecureOk(response);
 
-<<<<<<< HEAD
-        try {
-            connTune = (AMQP.Connection.Tune) _channel0.rpc(startOk).getMethod();
-        } catch (ShutdownSignalException e) {
-            throw new PossibleAuthenticationFailureException(e);
-=======
             try {
                 Method serverResponse = _channel0.rpc(method).getMethod();
                 if (serverResponse instanceof AMQP.Connection.Tune) {
@@ -317,7 +302,7 @@
                     response = LongStringHelper.asLongString(sc.evaluateChallenge(challenge.getBytes()));
                 }
             } catch (ShutdownSignalException e) {
-                throw AMQChannel.wrap(e, "Possibly caused by authentication failure");
+                throw new PossibleAuthenticationFailureException(e);
             }
         } while (connTune == null);
 
@@ -326,7 +311,6 @@
         if (!sc.isComplete()) {
             throw new RuntimeException(sc.getMechanismName() +
                     " did not complete, server thought it did");
->>>>>>> b83a79af
         }
 
         int channelMax =
