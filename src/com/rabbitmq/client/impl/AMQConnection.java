//   The contents of this file are subject to the Mozilla Public License
//   Version 1.1 (the "License"); you may not use this file except in
//   compliance with the License. You may obtain a copy of the License at
//   http://www.mozilla.org/MPL/
//
//   Software distributed under the License is distributed on an "AS IS"
//   basis, WITHOUT WARRANTY OF ANY KIND, either express or implied. See the
//   License for the specific language governing rights and limitations
//   under the License.
//
//   The Original Code is RabbitMQ.
//
//   The Initial Developers of the Original Code are LShift Ltd.,
//   Cohesive Financial Technologies LLC., and Rabbit Technologies Ltd.
//
//   Portions created by LShift Ltd., Cohesive Financial Technologies
//   LLC., and Rabbit Technologies Ltd. are Copyright (C) 2007-2008
//   LShift Ltd., Cohesive Financial Technologies LLC., and Rabbit
//   Technologies Ltd.;
//
//   All Rights Reserved.
//
//   Contributor(s): ______________________________________.
//

package com.rabbitmq.client.impl;

import java.io.EOFException;
import java.io.IOException;
import java.net.SocketException;
import java.util.Map;
import java.util.concurrent.TimeoutException;

import com.rabbitmq.client.AMQP;
import com.rabbitmq.client.Address;
import com.rabbitmq.client.AlreadyClosedException;
import com.rabbitmq.client.Channel;
import com.rabbitmq.client.Command;
import com.rabbitmq.client.Connection;
import com.rabbitmq.client.ConnectionParameters;
import com.rabbitmq.client.MissedHeartbeatException;
import com.rabbitmq.client.RedirectException;
import com.rabbitmq.client.ShutdownSignalException;
import com.rabbitmq.utility.BlockingCell;
import com.rabbitmq.utility.Utility;

/**
 * Concrete class representing and managing an AMQP connection to a broker.
 * <p>
 * To connect to a broker,
 *
 * <pre>
 * AMQConnection conn = new AMQConnection(hostName, portNumber);
 * conn.open(userName, portNumber, virtualHost);
 * </pre>
 *
 * Then open a channel and retrieve an access ticket:
 *
 * <pre>
 * ChannelN ch1 = conn.createChannel(1);
 * ch1.open(&quot;&quot;);
 * int ticket = ch1.accessRequest(realmName);
 * </pre>
 */
public class AMQConnection extends ShutdownNotifierComponent implements Connection{
    /** Timeout used while waiting for AMQP handshaking to complete (milliseconds) */
    public static final int HANDSHAKE_TIMEOUT = 10000;

    /** Timeout used while waiting for a connection.close-ok (milliseconds) */
    public static final int CONNECTION_CLOSING_TIMEOUT = 10000;

    private static final Version clientVersion =
        new Version(AMQP.PROTOCOL.MAJOR, AMQP.PROTOCOL.MINOR);

    /** Initialization parameters */
    public final ConnectionParameters _params;

    /** The special channel 0 */
    public final AMQChannel _channel0 = new AMQChannel(this, 0) {
            @Override public boolean processAsync(Command c) throws IOException {
                return _connection.processControlCommand(c);
            }
        };

    /** Object that manages a set of channels */
    public final ChannelManager _channelManager = new ChannelManager();

    /** Frame source/sink */
    public final FrameHandler _frameHandler;

    /** Flag controlling the main driver loop's termination */
    public volatile boolean _running = false;

    /** Maximum frame length, or zero if no limit is set */
    public int _frameMax;

    /** Handler for (otherwise-unhandled) exceptions that crop up in the mainloop. */
    public final ExceptionHandler _exceptionHandler;

    /**
     * Object used for blocking main application thread when doing all the necessary
     * connection shutdown operations
     */
    public BlockingCell<Object> _appContinuation = new BlockingCell<Object>();

    /**
     * Protected API - respond, in the driver thread, to a ShutdownSignal.
     * @param channelNumber the number of the channel to disconnect
     */
    public final void disconnectChannel(int channelNumber) {
        _channelManager.disconnectChannel(channelNumber);
    }

    public void ensureIsOpen()
        throws AlreadyClosedException
    {
        if (!isOpen()) {
            throw new AlreadyClosedException("Attempt to use closed connection", this);
        }
    }

    /**
     * Timestamp of last time we wrote a frame - used for deciding when to
     * send a heartbeat
     */
    public volatile long _lastActivityTime = Long.MAX_VALUE;

    /**
     * Count of socket-timeouts that have happened without any incoming frames
     */
    public int _missedHeartbeats;

    /**
     * Currently-configured heartbeat interval, in seconds. 0 meaning none.
     */
    public int _heartbeat;

    /** Hosts retrieved from the connection.open-ok */
    public Address[] _knownHosts;

    public String getHost() {
        return _frameHandler.getHost();
    }

    public int getPort() {
        return _frameHandler.getPort();
    }

    public ConnectionParameters getParameters() {
        return _params;
    }

    public Address[] getKnownHosts() {
        return _knownHosts;
    }

    /**
     * Construct a new connection to a broker.
     * @param params the initialization parameters for a connection
     * @param insist true if broker redirects are disallowed
     * @param frameHandler interface to an object that will handle the frame I/O for this connection
     * @throws RedirectException if the server is redirecting us to a different host/port
     * @throws java.io.IOException if an error is encountered
     */
    public AMQConnection(ConnectionParameters params,
                         boolean insist,
                         FrameHandler frameHandler) throws RedirectException, IOException {
        this(params, insist, frameHandler, new DefaultExceptionHandler());
    }

    /**
     * Construct a new connection to a broker.
     * @param params the initialization parameters for a connection
     * @param insist true if broker redirects are disallowed
     * @param frameHandler interface to an object that will handle the frame I/O for this connection
     * @param exceptionHandler interface to an object that will handle any special exceptions encountered while using this connection
     * @throws RedirectException if the server is redirecting us to a different host/port
     * @throws java.io.IOException if an error is encountered
     */
    public AMQConnection(ConnectionParameters params,
                         boolean insist,
                         FrameHandler frameHandler,
                         ExceptionHandler exceptionHandler)
        throws RedirectException, IOException
    {
        checkPreconditions();
        _params = params;
        _frameHandler = frameHandler;
        _running = true;
        _frameMax = 0;
        _missedHeartbeats = 0;
        _heartbeat = 0;
        _exceptionHandler = exceptionHandler;

        new MainLoop(); // start the main loop going

        _knownHosts = open(_params, insist);
    }

    /**
     * Private API - check required preconditions and protocol invariants
     */
    public void checkPreconditions() {
        AMQCommand.checkEmptyContentBodyFrameSize();
    }

    /**
     * @see com.rabbitmq.client.Connection#getChannelMax()
     */
    public int getChannelMax() {
        return _channelManager.getChannelMax();
    }

    /**
     * Protected API - set the max <b>number</b> of channels available
     */
    public void setChannelMax(int value) {
        _channelManager.setChannelMax(value);
    }

    /**
     * @see com.rabbitmq.client.Connection#getFrameMax()
     */
    public int getFrameMax() {
        return _frameMax;
    }

    /**
     * Protected API - set the max frame size. Should only be called during
     * tuning.
     */
    public void setFrameMax(int value) {
        _frameMax = value;
    }

    /**
     * @see com.rabbitmq.client.Connection#getHeartbeat()
     */
    public int getHeartbeat() {
        return _heartbeat;
    }

    /**
     * Protected API - set the heartbeat timeout. Should only be called
     * during tuning.
     */
    public void setHeartbeat(int heartbeat) {
        try {
            // Divide by four to make the maximum unwanted delay in
            // sending a timeout be less than a quarter of the
            // timeout setting.
            _heartbeat = heartbeat;
            _frameHandler.setTimeout(heartbeat * 1000 / 4);
        } catch (SocketException se) {
            // should do more here?
        }
    }

    /**
     * Protected API - retrieve the current ExceptionHandler
     */
    public ExceptionHandler getExceptionHandler() {
        return _exceptionHandler;
    }

    /**
     * Public API - creates a new channel using the specified channel number.
     */

    public Channel createChannel(int channelNumber) throws IOException {
        ensureIsOpen();
        return _channelManager.createChannel(this, channelNumber);
    }

    /**
     * Public API - creates a new channel using an internally allocated channel number.
     */
    public Channel createChannel() throws IOException {
        ensureIsOpen();
        return _channelManager.createChannel(this);
    }

    /**
     * Private API - reads a single frame from the connection to the broker,
     * or returns null if the read times out.
     */
    public Frame readFrame() throws IOException {
        return _frameHandler.readFrame();
    }

    /**
     * Public API - sends a frame directly to the broker.
     */
    public void writeFrame(Frame f) throws IOException {
        _frameHandler.writeFrame(f);
        _lastActivityTime = System.nanoTime();
    }

    public Map<String, Object> buildClientPropertiesTable() {
        return Frame.buildTable(new Object[] {
            "product", LongStringHelper.asLongString("RabbitMQ"),
            "version", LongStringHelper.asLongString(ClientVersion.VERSION),
            "platform", LongStringHelper.asLongString("Java"),
            "copyright", LongStringHelper.asLongString("Copyright (C) 2007-2008 LShift Ltd., " +
                                                       "Cohesive Financial Technologies LLC., " +
                                                       "and Rabbit Technologies Ltd."),
            "information", LongStringHelper.asLongString("Licensed under the MPL.  " +
                                                         "See http://www.rabbitmq.com/")
        });
    }

    /**
     * Called by the connection's constructor. Sends the protocol
     * version negotiation header, and runs through
     * Connection.Start/.StartOk, Connection.Tune/.TuneOk, and then
     * calls Connection.Open and waits for the OpenOk. Sets heartbeat
     * and frame max values after tuning has taken place.
     * @param params the construction parameters for a Connection
     * @return the known hosts that came back in the connection.open-ok
     * @throws RedirectException if the server asks us to redirect to
     *                           a different host/port.
     * @throws java.io.IOException if any other I/O error occurs
     */
    public Address[] open(final ConnectionParameters params, boolean insist)
        throws RedirectException, IOException
    {
        try {
            AMQChannel.SimpleBlockingRpcContinuation connStartBlocker =
                new AMQChannel.SimpleBlockingRpcContinuation();
            // We enqueue an RPC continuation here without sending an RPC
            // request, since the protocol specifies that after sending
            // the version negotiation header, the client (connection
            // initiator) is to wait for a connection.start method to
            // arrive.
            _channel0.enqueueRpc(connStartBlocker);
            // The following two lines are akin to AMQChannel's
            // transmit() method for this pseudo-RPC.
            _frameHandler.setTimeout(HANDSHAKE_TIMEOUT);
            _frameHandler.sendHeader();

            // See bug 17389. The MainLoop could have shut down already in
            // which case we don't want to wait forever for a reply.

            // There is no race if the MainLoop shuts down after enqueuing
            // the RPC because if that happens the channel will correctly
            // pass the exception into RPC, waking it up.
            ensureIsOpen();

            AMQP.Connection.Start connStart =
                (AMQP.Connection.Start) connStartBlocker.getReply().getMethod();

            Version serverVersion =
                new Version(connStart.getVersionMajor(),
                            connStart.getVersionMinor());

            if (!Version.checkVersion(clientVersion, serverVersion)) {
                _frameHandler.close(); //this will cause mainLoop to terminate
                //TODO: throw a more specific exception
                throw new IOException("protocol version mismatch: expected " +
                                      clientVersion + ", got " + serverVersion);
            }
        } catch (ShutdownSignalException sse) {
            throw AMQChannel.wrap(sse);
        }

        LongString saslResponse = LongStringHelper.asLongString("\0" + params.getUserName() +
                                                                "\0" + params.getPassword());
        AMQImpl.Connection.StartOk startOk =
            new AMQImpl.Connection.StartOk(buildClientPropertiesTable(),
                                           "PLAIN",
                                           saslResponse,
                                           "en_US");

        AMQP.Connection.Tune connTune =
            (AMQP.Connection.Tune) _channel0.exnWrappingRpc(startOk).getMethod();

        int channelMax =
            negotiatedMaxValue(getParameters().getRequestedChannelMax(),
                               connTune.getChannelMax());
        setChannelMax(channelMax);

        int frameMax =
            negotiatedMaxValue(getParameters().getRequestedFrameMax(),
                               connTune.getFrameMax());
        setFrameMax(frameMax);

        int heartbeat =
            negotiatedMaxValue(getParameters().getRequestedHeartbeat(),
                               connTune.getHeartbeat());
        setHeartbeat(heartbeat);

        _channel0.transmit(new AMQImpl.Connection.TuneOk(channelMax,
                                                         frameMax,
                                                         heartbeat));

        Method res = _channel0.exnWrappingRpc(new AMQImpl.Connection.Open(params.getVirtualHost(),
                                                                          "",
                                                                          insist)).getMethod();
        if (res instanceof AMQP.Connection.Redirect) {
            AMQP.Connection.Redirect redirect = (AMQP.Connection.Redirect) res;
            throw new RedirectException(Address.parseAddress(redirect.getHost()),
                                        Address.parseAddresses(redirect.getKnownHosts()));
        } else {
            AMQP.Connection.OpenOk openOk = (AMQP.Connection.OpenOk) res;
            return Address.parseAddresses(openOk.getKnownHosts());
        }
    }

    private static int negotiatedMaxValue(int clientValue, int serverValue) {
        return (clientValue == 0 || serverValue == 0) ?
            Math.max(clientValue, serverValue) :
            Math.min(clientValue, serverValue);
    }

    private class MainLoop extends Thread {

        /** Start the main loop going. */
        public MainLoop() {
            start();
        }

        /**
         * Channel reader thread main loop. Reads a frame, and if it is
         * not a heartbeat frame, dispatches it to the channel it refers to.
         * Continues running until the "running" flag is set false by
         * shutdown().
         */
        @Override public void run() {
            try {
                while (_running) {
                    Frame frame = readFrame();
                    maybeSendHeartbeat();
                    if (frame != null) {
                        _missedHeartbeats = 0;
                        if (frame.type == AMQP.FRAME_HEARTBEAT) {
                            // Ignore it: we've already just reset the heartbeat counter.
                        } else {
                            if (frame.channel == 0) { // the special channel
                                _channel0.handleFrame(frame);
                            } else {
                                if (isOpen()) {
                                    // If we're still _running, but not isOpen(), then we
                                    // must be quiescing, which means any inbound frames
                                    // for non-zero channels (and any inbound commands on
                                    // channel zero that aren't Connection.CloseOk) must
                                    // be discarded.
                                    ChannelN channel = _channelManager.getChannel(frame.channel);
                                    // FIXME: catch NullPointerException and throw more informative one?
                                    channel.handleFrame(frame);
                                }
                            }
                        }
                    } else {
                        // Socket timeout waiting for a frame.
                        // Maybe missed heartbeat.
                        handleSocketTimeout();
                    }
                }
            } catch (EOFException ex) {
                if (isOpen()) {
                    System.err.println("AMQConnection.mainLoop: connection close");
                    shutdown(ex, false, ex);
                }
            } catch (Throwable ex) {
                _exceptionHandler.handleUnexpectedConnectionDriverException(AMQConnection.this,
                                                                            ex);
                if (isOpen()) {
                    shutdown(ex, false, ex);
                }
            } finally {
                // Finally, shut down our underlying data connection.
                _frameHandler.close();
                
<<<<<<< HEAD
                _appContinuation.set(null);
                notifyListeners();
=======
                // Set shutdown exception for any outstanding rpc,
                // so that it does not wait infinitely for Connection.CloseOk.
                // This can only happen when the broker closed the socket
                // unexpectedly.
                _channel0.notifyOutstandingRpc(_shutdownCause);
                
                synchronized(this) {
                    appContinuation.set(null);
                }
>>>>>>> 3b2673f4
            }
        }
    }

    private static final long NANOS_IN_SECOND = 1000 * 1000 * 1000;

    /**
     * Private API - Checks lastActivityTime and heartbeat, sending a
     * heartbeat frame if conditions are right.
     */
    public void maybeSendHeartbeat() throws IOException {
        if (_heartbeat == 0) {
            // No heartbeating.
            return;
        }

        long now = System.nanoTime();
        if (now > (_lastActivityTime + (_heartbeat * NANOS_IN_SECOND))) {
            _lastActivityTime = now;
            writeFrame(new Frame(AMQP.FRAME_HEARTBEAT, 0));
        }
    }

    /**
     * Private API - Called when a frame-read operation times out. Checks to
     * see if too many heartbeats have been missed, and if so, throws
     * MissedHeartbeatException.
     *
     * @throws MissedHeartbeatException
     *                 if too many silent timeouts have gone by
     */
    public void handleSocketTimeout() throws MissedHeartbeatException {
        if (_heartbeat == 0) {
            // No heartbeating. Go back and wait some more.
            return;
        }

        _missedHeartbeats++;

        // We check against 8 = 2 * 4 because we need to wait for at
        // least two complete heartbeat setting intervals before
        // complaining, and we've set the socket timeout to a quarter
        // of the heartbeat setting in setHeartbeat above.
        if (_missedHeartbeats > (2 * 4)) {
            throw new MissedHeartbeatException("Heartbeat missing with heartbeat == " +
                                               _heartbeat + " seconds");
        }
    }

    /**
     * Handles incoming control commands on channel zero.
     */
    public boolean processControlCommand(Command c)
        throws IOException
    {
        // Similar trick to ChannelN.processAsync used here, except
        // we're interested in whole-connection quiescing.

        // See the detailed comments in ChannelN.processAsync.

        Method method = c.getMethod();
        if (isOpen()) {
            // Normal command.
            if (method instanceof AMQP.Connection.Close) {
                handleConnectionClose(c);
                return true;
            } else {
                return false;
            }
        } else {
            // Quiescing.
            if (method instanceof AMQP.Connection.CloseOk) {
                // It's our final "RPC".
                return false;
            } else {
                // Ignore all others.
                return true;
            }
        }
    }

    public void handleConnectionClose(Command closeCommand) {
        shutdown(closeCommand, false, null);
        try {
            _channel0.quiescingTransmit(new AMQImpl.Connection.CloseOk());
        } catch (IOException ioe) {
            Utility.emptyStatement();
        }
        _heartbeat = 0; // Do not try to send heartbeats after CloseOk   
        new SocketCloseWait();
    }
    
    private class SocketCloseWait extends Thread {
        public SocketCloseWait() {
            start();
        }
        
        @Override public void run() {
            try {
                _appContinuation.uninterruptibleGet(CONNECTION_CLOSING_TIMEOUT);
            } catch (TimeoutException ise) {
                // Broker didn't close socket on time, force socket close
                // FIXME: notify about timeout exception?
                _frameHandler.close();
            } finally {
                _running = false;
            }
        }
    }

    /**
     * Protected API - causes all attached channels to terminate with
     * a ShutdownSignal built from the argument, and stops this
     * connection from accepting further work from the application.
     */
    public void shutdown(Object reason,
                         boolean initiatedByApplication,
                         Throwable cause)
    {
        try {
            synchronized (this) {
                ensureIsOpen(); // invariant: we should never be shut down more than once per instance
                ShutdownSignalException sse = new ShutdownSignalException(true,
                                                             initiatedByApplication,
                                                             reason, this);
                sse.initCause(cause);
                _shutdownCause = sse;
            }

            _channel0.processShutdownSignal(_shutdownCause);
        } catch (AlreadyClosedException ace) {
            if (initiatedByApplication)
                throw ace;
        }
        _channelManager.handleSignal(_shutdownCause);
    }

    /**
     * Public API - Close this connection and all its channels
     */
    public void close()
        throws IOException
    {
        close(-1);
    }

    /**
     * Public API - Close this connection and all its channels
     * with a given timeout
     */
    public void close(int timeout)
        throws IOException
    {
        close(200, "Goodbye", timeout);
    }

    /**
     * Public API - Abort this connection and all its channels
     */
    public void abort()
    {
        abort(-1);
    }

    public void abort(int timeout)
    {

        try {
            close(200, "Goodbye", true, null, timeout, true);
        } catch (IOException e) {
            Utility.emptyStatement();
        }
    }

    /**
     * Protected API - Close this connection with the given code and message.
     * See the comments in ChannelN.close() - we're very similar.
     */
    public void close(int closeCode, String closeMessage)
        throws IOException
    {
        close(closeCode, closeMessage, 0);
    }

    public void close(int closeCode, String closeMessage, int timeout)
        throws IOException
    {
        close(closeCode, closeMessage, true, null, timeout, false);
    }

    public void close(int closeCode,
                      String closeMessage,
                      boolean initiatedByApplication,
                      Throwable cause)
        throws IOException
    {
        close(closeCode, closeMessage, initiatedByApplication, cause, 0, false);
    }

    /**
     * Protected API - Close this connection with the given code, message and source.
     */
    public void close(int closeCode,
                      String closeMessage,
                      boolean initiatedByApplication,
                      Throwable cause,
                      int timeout,
                      boolean abort)
        throws IOException
    {
        try {
            AMQImpl.Connection.Close reason =
                new AMQImpl.Connection.Close(closeCode, closeMessage, 0, 0);
            shutdown(reason, initiatedByApplication, cause);
            AMQChannel.SimpleBlockingRpcContinuation k =
                new AMQChannel.SimpleBlockingRpcContinuation();
            _channel0.quiescingRpc(reason, k);
            k.getReply(timeout);
        } catch (TimeoutException tte) {
            if (!abort)
                throw new ShutdownSignalException(true, true, tte, this);
        } catch (ShutdownSignalException sse) {
            if (!abort)
                throw sse;
        } catch (IOException ioe) {
            if (!abort)
                throw ioe;
        } finally {
            _frameHandler.close();
        }
    }

    @Override public String toString() {
        return "amqp://" + _params.getUserName() + "@" + getHost() + ":" + getPort() + _params.getVirtualHost();
    }
}<|MERGE_RESOLUTION|>--- conflicted
+++ resolved
@@ -471,20 +471,14 @@
                 // Finally, shut down our underlying data connection.
                 _frameHandler.close();
                 
-<<<<<<< HEAD
-                _appContinuation.set(null);
-                notifyListeners();
-=======
                 // Set shutdown exception for any outstanding rpc,
                 // so that it does not wait infinitely for Connection.CloseOk.
                 // This can only happen when the broker closed the socket
                 // unexpectedly.
                 _channel0.notifyOutstandingRpc(_shutdownCause);
                 
-                synchronized(this) {
-                    appContinuation.set(null);
-                }
->>>>>>> 3b2673f4
+                _appContinuation.set(null);
+                notifyListeners();
             }
         }
     }
