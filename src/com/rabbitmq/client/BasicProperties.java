//   The contents of this file are subject to the Mozilla Public License
//   Version 1.1 (the "License"); you may not use this file except in
//   compliance with the License. You may obtain a copy of the License at
//   http://www.mozilla.org/MPL/
//
//   Software distributed under the License is distributed on an "AS IS"
//   basis, WITHOUT WARRANTY OF ANY KIND, either express or implied. See the
//   License for the specific language governing rights and limitations
//   under the License.
//
//   The Original Code is RabbitMQ.
//
//   The Initial Developers of the Original Code are LShift Ltd,
//   Cohesive Financial Technologies LLC, and Rabbit Technologies Ltd.
//
//   Portions created before 22-Nov-2008 00:00:00 GMT by LShift Ltd,
//   Cohesive Financial Technologies LLC, or Rabbit Technologies Ltd
//   are Copyright (C) 2007-2008 LShift Ltd, Cohesive Financial
//   Technologies LLC, and Rabbit Technologies Ltd.
//
//   Portions created by LShift Ltd are Copyright (C) 2007-2010 LShift
//   Ltd. Portions created by Cohesive Financial Technologies LLC are
//   Copyright (C) 2007-2010 Cohesive Financial Technologies
//   LLC. Portions created by Rabbit Technologies Ltd are Copyright
//   (C) 2007-2010 Rabbit Technologies Ltd.
//
//   All Rights Reserved.
//
//   Contributor(s): ______________________________________.
//
package com.rabbitmq.client;

import java.util.Date;
import java.util.Map;

public interface BasicProperties {
    
    /**
     * Retrieve the value in the contentType field.
     * @return contentType field, or null if the field has not been set.
     */
    public abstract String getContentType();
    
    /**
     * Retrieve the value in the contentEncoding field.
     * @return contentEncoding field, or null if the field has not been set.
     */
    public abstract String getContentEncoding();
    
    /**
     * Retrieve the table in the headers field as a map of fields names and
     * values. 
     * @return headers table, or null if the headers field has not been set.
     */
    public abstract Map<String, Object> getHeaders();
    
    /**
     * Retrieve the value in the deliveryMode field.
     * @return deliveryMode field, or null if the field has not been set.
     */
    public abstract Integer getDeliveryMode();
    
    /**
     * Retrieve the value in the priority field.
     * @return priority field, or null if the field has not been set.
     */
    public abstract Integer getPriority();
    
    /**
     * Retrieve the value in the correlationId field.
     * @return correlationId field, or null if the field has not been set.
     */
    public abstract String getCorrelationId();
    
    /**
     * Retrieve the value in the replyTo field.
     * @return replyTo field, or null if the field has not been set.
     */
    public abstract String getReplyTo();
    
    /**
     * Retrieve the value in the expiration field.
     * @return expiration field, or null if the field has not been set.
     */
    public abstract String getExpiration();
    
    /**
     * Retrieve the value in the messageId field.
     * @return messageId field, or null if the field has not been set.
     */
    public abstract String getMessageId();
    
    /**
     * Retrieve the value in the timestamp field.
     * @return timestamp field, or null if the field has not been set.
     */
    public abstract Date getTimestamp();
    
    /**
     * Retrieve the value in the type field.
     * @return type field, or null if the field has not been set.
     */
    public abstract String getType();
    
    /**
     * Retrieve the value in the userId field.
     * @return userId field, or null if the field has not been set.
     */
    public abstract String getUserId();
    
    /**
     * Retrieve the value in the appId field.
     * @return appId field, or null if the field has not been set.
     */
    public abstract String getAppId();
<<<<<<< HEAD

=======
>>>>>>> 7ee0c5a9
    
    /**
     * Set the contentType field, or null indicating the field is not set
     * @param contentType the value to set the field to
     */
    public abstract void setContentType(String contentType);
    
    /**
     * Set the contentEncoding field, or null indicating the field is not set
     * @param contentEncoding - the value to set the field to
     */
    public abstract void setContentEncoding(String contentEncoding);
    
    /**
     * Set the headers table, or null indicating the field is not set
     * @param headers a map of table field names and values
     */
    public abstract void setHeaders(Map<String, Object> headers);
    
    /**
     * Set the deliveryMode field, or null indicating the field is not set
     * @param deliveryMode the value to set the field to
     */
    public abstract void setDeliveryMode(Integer deliveryMode);
    
    /**
     * Set the priority field, or null indicating the field is not set
     * @param priority the value to set the field to
     */
    public abstract void setPriority(Integer priority);
    
    /**
     * Set the correlationId field, or null indicating the field is not set
     * @param correlationId the value to set the field to
     */
    public abstract void setCorrelationId(String correlationId);
    
    /**
     * Set the replyTo field, or null indicating the field is not set
     * @param replyTo the value to set the field to
     */
    public abstract void setReplyTo(String replyTo);
    
    /**
     * Set the expiration field, or null indicating the field is not set
     * @param expiration the value to set the field to
     */
    public abstract void setExpiration(String expiration);
    
    /**
     * Set the messageId field, or null indicating the field is not set
     * @param messageId the value to set the field to
     */
    public abstract void setMessageId(String messageId);
    
    /**
     * Set the timestamp field, or null indicating the field is not set
     * @param timestamp the value to set the field to
     */
    public abstract void setTimestamp(Date timestamp);
    
    /**
     * Set the type field, or null indicating the field is not set
     * @param type the value to set the field to
     */
    public abstract void setType(String type);
    
    /**
     * Set the userId field, or null indicating the field is not set
     * @param userId the value to set the field to
     */
    public abstract void setUserId(String userId);
    
    /**
     * Set the appId field, or null indicating the field is not set
     * @param appId the value to set the field to
     */
    public abstract void setAppId(String appId);
<<<<<<< HEAD
=======
    
>>>>>>> 7ee0c5a9
}<|MERGE_RESOLUTION|>--- conflicted
+++ resolved
@@ -113,12 +113,7 @@
      * @return appId field, or null if the field has not been set.
      */
     public abstract String getAppId();
-<<<<<<< HEAD
 
-=======
->>>>>>> 7ee0c5a9
-    
-    /**
      * Set the contentType field, or null indicating the field is not set
      * @param contentType the value to set the field to
      */
@@ -195,8 +190,4 @@
      * @param appId the value to set the field to
      */
     public abstract void setAppId(String appId);
-<<<<<<< HEAD
-=======
-    
->>>>>>> 7ee0c5a9
 }