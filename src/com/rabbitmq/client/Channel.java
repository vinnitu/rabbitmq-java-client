//   The contents of this file are subject to the Mozilla Public License
//   Version 1.1 (the "License"); you may not use this file except in
//   compliance with the License. You may obtain a copy of the License at
//   http://www.mozilla.org/MPL/
//
//   Software distributed under the License is distributed on an "AS IS"
//   basis, WITHOUT WARRANTY OF ANY KIND, either express or implied. See the
//   License for the specific language governing rights and limitations
//   under the License.
//
//   The Original Code is RabbitMQ.
//
//   The Initial Developers of the Original Code are LShift Ltd,
//   Cohesive Financial Technologies LLC, and Rabbit Technologies Ltd.
//
//   Portions created before 22-Nov-2008 00:00:00 GMT by LShift Ltd,
//   Cohesive Financial Technologies LLC, or Rabbit Technologies Ltd
//   are Copyright (C) 2007-2008 LShift Ltd, Cohesive Financial
//   Technologies LLC, and Rabbit Technologies Ltd.
//
//   Portions created by LShift Ltd are Copyright (C) 2007-2009 LShift
//   Ltd. Portions created by Cohesive Financial Technologies LLC are
//   Copyright (C) 2007-2009 Cohesive Financial Technologies
//   LLC. Portions created by Rabbit Technologies Ltd are Copyright
//   (C) 2007-2009 Rabbit Technologies Ltd.
//
//   All Rights Reserved.
//
//   Contributor(s): ______________________________________.
//
package com.rabbitmq.client;

import java.io.IOException;
import java.util.Map;

import com.rabbitmq.client.AMQP.BasicProperties;
import com.rabbitmq.client.AMQP.Exchange;
import com.rabbitmq.client.AMQP.Queue;
import com.rabbitmq.client.AMQP.Tx;

/**
 * Public API: Interface to an AMQ channel. See the <a href="http://www.amqp.org/">spec</a> for details.
 *
 * <p>
 * To open a channel,
 * <pre>
 * {@link Connection} conn = ...;
 * {@link Channel} channel = conn.{@link Connection#createChannel createChannel}();
 * </pre>
 * <p>
 * Public API:
 * <ul>
 *  <li> getChannelNumber
 *  <li> close
 * </ul>
 * <p>
 *
 * While a Channel can be used by multiple threads, it's important to ensure
 * that only one thread executes a command at once. Concurrent execution of
 * commands will likely cause an UnexpectedFrameError to be thrown.
 *
 */

public interface Channel extends ShutdownNotifier{
    /**
     * Retrieve this channel's channel number.
     * @return the channel number
     */
    int getChannelNumber();

    /**
     * Retrieve the connection which carries this channel.
     * @return the underlying {@link Connection}
     */
    Connection getConnection();

    /**
     * Close this channel with the {@link com.rabbitmq.client.AMQP#REPLY_SUCCESS} close code
     * and message 'OK'.
     * 
     * @throws java.io.IOException if an error is encountered
     */
    void close() throws IOException;
    
    /**
     * Close this channel.
     * 
     * @param closeCode the close code (See under "Reply Codes" in the AMQP specification)
     * @param closeMessage a message indicating the reason for closing the connection
     * @throws java.io.IOException if an error is encountered
     */
    void close(int closeCode, String closeMessage) throws IOException;
    
    /**
     * Abort this channel with the {@link com.rabbitmq.client.AMQP#REPLY_SUCCESS} close code
     * and message 'OK'.
     * 
     * Forces the channel to close and waits for the close operation to complete.
     * Any encountered exceptions in the close operation are silently discarded.
     */
    void abort() throws IOException;
    
    /**
     * Abort this channel.
     * 
     * Forces the channel to close and waits for the close operation to complete.
     * Any encountered exceptions in the close operation are silently discarded.
     */    
    void abort(int closeCode, String closeMessage) throws IOException;

    /**
     * Return the current {@link ReturnListener}.
     * @return an interface to the current return listener
     */
    ReturnListener getReturnListener();

    /**
     * Set the current {@link ReturnListener}.
     * @param listener the listener to use, or null indicating "don't use one".
     */
    void setReturnListener(ReturnListener listener);

    /**
<<<<<<< HEAD
     * Request a non-exclusive access ticket for the specified realm.
     * The access ticket is valid within the current channel and for the lifespan of the channel.
     *
     * @see com.rabbitmq.client.AMQP.Access.Request
     * @param realm the name of the realm
     * @return a valid access ticket
     * @throws java.io.IOException if an error is encountered e.g. we don't have permission
     */
    int accessRequest(String realm) throws IOException;

    /**
     * Request an access ticket for the named realm and the given role and exclusivity flags
     * @see com.rabbitmq.client.AMQP.Access.Request
     * @param realm the name of the realm
     * @param exclusive true if we are requesting exclusive access
     * @param passive true if we are requesting passive access
     * @param active true if we are requesting active access
     * @param write true if we are requesting write access
     * @param read true if we are requesting read access
     * @return a valid access ticket
     * @throws java.io.IOException if an error is encountered e.g. we don't have permission
     */
    int accessRequest(String realm, boolean exclusive, boolean passive, boolean active, boolean write, boolean read) throws IOException;

    void basicQos(int prefetchSize, int prefetchCount, boolean global) throws IOException;

    /**
=======
>>>>>>> 87de531e
     * Publish a message with both "mandatory" and "immediate" flags set to false
     * @see com.rabbitmq.client.AMQP.Basic.Publish
     * @param exchange the exchange to publish the message to
     * @param routingKey the routing key
     * @param props other properties for the message - routing headers etc
     * @param body the message body
     * @throws java.io.IOException if an error is encountered
     */
    void basicPublish(String exchange, String routingKey, BasicProperties props, byte[] body) throws IOException;

    /**
     * Publish a message
     * @see com.rabbitmq.client.AMQP.Basic.Publish
     * @param exchange the exchange to publish the message to
     * @param routingKey the routing key
     * @param mandatory true if we are requesting a mandatory publish
     * @param immediate true if we are requesting an immediate publish
     * @param props other properties for the message - routing headers etc
     * @param body the message body
     * @throws java.io.IOException if an error is encountered
     */
    void basicPublish(String exchange, String routingKey, boolean mandatory, boolean immediate, BasicProperties props, byte[] body)
            throws IOException;

    /**
     * Delete an exchange, without regard for whether it is in use or not
     * @see com.rabbitmq.client.AMQP.Exchange.Delete
     * @see com.rabbitmq.client.AMQP.Exchange.DeleteOk
     * @param exchange the name of the exchange
     * @return a deletion-confirm method to indicate the exchange was successfully deleted
     * @throws java.io.IOException if an error is encountered
     */
    Exchange.DeleteOk exchangeDelete(String exchange) throws IOException;

    /**
     * Actively declare a non-autodelete, non-durable exchange with no extra arguments
     * @see com.rabbitmq.client.AMQP.Exchange.Declare
     * @see com.rabbitmq.client.AMQP.Exchange.DeclareOk
     * @param exchange the name of the exchange
     * @param type the exchange type
     * @return a deletion-confirm method to indicate the exchange was successfully deleted
     * @throws java.io.IOException if an error is encountered
     */
    Exchange.DeclareOk exchangeDeclare(String exchange, String type) throws IOException;

    /**
     * Delete an exchange
     * @see com.rabbitmq.client.AMQP.Exchange.Delete
     * @see com.rabbitmq.client.AMQP.Exchange.DeleteOk
     * @param exchange the name of the exchange
     * @param ifUnused true to indicate that the exchange is only to be deleted if it is unused
     * @return a deletion-confirm method to indicate the exchange was successfully deleted
     * @throws java.io.IOException if an error is encountered
     */
    Exchange.DeleteOk exchangeDelete(String exchange, boolean ifUnused) throws IOException;

    /**
     * Actively declare a non-autodelete exchange with no extra arguments
     * @see com.rabbitmq.client.AMQP.Exchange.Declare
     * @see com.rabbitmq.client.AMQP.Exchange.DeclareOk
     * @param exchange the name of the exchange
     * @param type the exchange type
     * @param durable true if we are declaring a durable exchange (the exchange will survive a server restart)
     * @throws java.io.IOException if an error is encountered
     * @return a declaration-confirm method to indicate the exchange was successfully declared
     */
    Exchange.DeclareOk exchangeDeclare(String exchange, String type, boolean durable) throws IOException;

    /**
     * Declare an exchange, via an interface that allows the complete set of arguments
     * The name of the new queue is held in the "queue" field of the {@link com.rabbitmq.client.AMQP.Queue.DeclareOk} result.
     * @see com.rabbitmq.client.AMQP.Exchange.Declare
     * @see com.rabbitmq.client.AMQP.Exchange.DeclareOk
     * @param exchange the name of the exchange
     * @param type the exchange type
     * @param passive true if we are passively declaring a exchange (asserting the exchange already exists)
     * @param durable true if we are declaring a durable exchange (the exchange will survive a server restart)
     * @param autoDelete true if the server should delete the exchange when it is no longer in use
     * @param arguments other properties (construction arguments) for the exchange
     * @return a declaration-confirm method to indicate the exchange was successfully declared
     * @throws java.io.IOException if an error is encountered
     */
    Exchange.DeclareOk exchangeDeclare(String exchange, String type, boolean passive, boolean durable, boolean autoDelete,
                                       Map<String, Object> arguments) throws IOException;

    /**
     * Actively declare a server-named exclusive, autodelete, non-durable queue.
     * The name of the new queue is held in the "queue" field of the {@link com.rabbitmq.client.AMQP.Queue.DeclareOk} result.
     * @see com.rabbitmq.client.AMQP.Queue.Declare
     * @see com.rabbitmq.client.AMQP.Queue.DeclareOk
     * @return a declaration-confirm method to indicate the exchange was successfully declared
     * @throws java.io.IOException if an error is encountered
     */
    Queue.DeclareOk queueDeclare() throws IOException;

    /**
     * Actively declare a non-exclusive, non-autodelete, non-durable queue
     * @see com.rabbitmq.client.AMQP.Queue.Declare
     * @see com.rabbitmq.client.AMQP.Queue.DeclareOk
     * @param queue the name of the queue
     * @return a declaration-confirm method to indicate the queue was successfully declared
     * @throws java.io.IOException if an error is encountered
     */
    Queue.DeclareOk queueDeclare(String queue) throws IOException;
    
    /**
     * Actively declare a non-exclusive, non-autodelete queue
     * The name of the new queue is held in the "queue" field of the {@link com.rabbitmq.client.AMQP.Queue.DeclareOk} result.
     * @see com.rabbitmq.client.AMQP.Queue.Declare
     * @see com.rabbitmq.client.AMQP.Queue.DeclareOk
     * @param queue the name of the queue
     * @param durable true if we are declaring a durable exchange (the exchange will survive a server restart)
     * @return a declaration-confirm method to indicate the exchange was successfully declared
     * @throws java.io.IOException if an error is encountered
     */
    Queue.DeclareOk queueDeclare(String queue, boolean durable) throws IOException;

    /**
     * Declare a queue
     * @see com.rabbitmq.client.AMQP.Queue.Declare
     * @see com.rabbitmq.client.AMQP.Queue.DeclareOk
     * @param queue the name of the queue
     * @param passive true if we are passively declaring a queue (asserting the queue already exists)
     * @param durable true if we are declaring a durable queue (the queue will survive a server restart)
     * @param exclusive true if we are declaring an exclusive queue
     * @param autoDelete true if we are declaring an autodelete queue (server will delete it when no longer in use)
     * @param arguments other properties (construction arguments) for the queue
     * @return a declaration-confirm method to indicate the queue was successfully declared
     * @throws java.io.IOException if an error is encountered
     */
    Queue.DeclareOk queueDeclare(String queue, boolean passive, boolean durable, boolean exclusive, boolean autoDelete,
                                 Map<String, Object> arguments) throws IOException;

    /**
     * Delete a queue, without regard for whether it is in use or has messages on it
     * @see com.rabbitmq.client.AMQP.Queue.Delete
     * @see com.rabbitmq.client.AMQP.Queue.DeleteOk
     * @param queue the name of the queue
     * @return a deletion-confirm method to indicate the queue was successfully deleted
     * @throws java.io.IOException if an error is encountered
     */
    Queue.DeleteOk queueDelete(String queue) throws IOException;

    /**
     * Delete a queue
     * @see com.rabbitmq.client.AMQP.Queue.Delete
     * @see com.rabbitmq.client.AMQP.Queue.DeleteOk
     * @param queue the name of the queue
     * @param ifUnused true if the queue should be deleted only if not in use
     * @param ifEmpty true if the queue should be deleted only if empty
     * @return a deletion-confirm method to indicate the queue was successfully deleted
     * @throws java.io.IOException if an error is encountered
     */
    Queue.DeleteOk queueDelete(String queue, boolean ifUnused, boolean ifEmpty) throws IOException;

    /**
     * Bind a queue to an exchange, with no extra arguments.
     * @see com.rabbitmq.client.AMQP.Queue.Bind
     * @see com.rabbitmq.client.AMQP.Queue.BindOk
     * @param queue the name of the queue
     * @param exchange the name of the exchange
     * @param routingKey the routine key to use for the binding
     * @return a binding-confirm method if the binding was successfully created
     * @throws java.io.IOException if an error is encountered
     */
    Queue.BindOk queueBind(String queue, String exchange, String routingKey) throws IOException;

    /**
     * Bind a queue to an exchange.
     * @see com.rabbitmq.client.AMQP.Queue.Bind
     * @see com.rabbitmq.client.AMQP.Queue.BindOk
     * @param queue the name of the queue
     * @param exchange the name of the exchange
     * @param routingKey the routine key to use for the binding
     * @param arguments other properties (binding parameters)
     * @return a binding-confirm method if the binding was successfully created
     * @throws java.io.IOException if an error is encountered
     */
    Queue.BindOk queueBind(String queue, String exchange, String routingKey, Map<String, Object> arguments) throws IOException;
    
    /**
     * Unbinds a queue from an exchange, with no extra arguments.
     * @see com.rabbitmq.client.AMQP.Queue.Unbind
     * @see com.rabbitmq.client.AMQP.Queue.UnbindOk
     * @param queue the name of the queue
     * @param exchange the name of the exchange
     * @param routingKey the routine key to use for the binding
     * @return an unbinding-confirm method if the binding was successfully deleted
     * @throws java.io.IOException if an error is encountered
     */
    Queue.UnbindOk queueUnbind(String queue, String exchange, String routingKey) throws IOException;

    /**
     * Unbind a queue from an exchange.
     * @see com.rabbitmq.client.AMQP.Queue.Unbind
     * @see com.rabbitmq.client.AMQP.Queue.UnbindOk
     * @param queue the name of the queue
     * @param exchange the name of the exchange
     * @param routingKey the routine key to use for the binding
     * @param arguments other properties (binding parameters)
     * @return an unbinding-confirm method if the binding was successfully deleted
     * @throws java.io.IOException if an error is encountered
     */
    Queue.UnbindOk queueUnbind(String queue, String exchange, String routingKey, Map<String, Object> arguments) throws IOException;

    /**
     * Retrieve a message from a queue using {@link com.rabbitmq.client.AMQP.Basic.Get}
     * @see com.rabbitmq.client.AMQP.Basic.Get
     * @see com.rabbitmq.client.AMQP.Basic.GetOk
     * @see com.rabbitmq.client.AMQP.Basic.GetEmpty
     * @param queue the name of the queue
     * @param noAck true if no handshake is required
     * @return a {@link GetResponse} containing the retrieved message data
     * @throws java.io.IOException if an error is encountered
     */
    GetResponse basicGet(String queue, boolean noAck) throws IOException;

    /**
     * Acknowledge one or several received
     * messages. Supply the deliveryTag from the {@link com.rabbitmq.client.AMQP.Basic.GetOk}
     * or {@link com.rabbitmq.client.AMQP.Basic.Deliver} method
     * containing the received message being acknowledged.
     * @see com.rabbitmq.client.AMQP.Basic.Ack
     * @param deliveryTag the tag from the received {@link com.rabbitmq.client.AMQP.Basic.GetOk} or {@link com.rabbitmq.client.AMQP.Basic.Deliver}
     * @param multiple true if we are acknowledging multiple messages with the same delivery tag
     * @throws java.io.IOException if an error is encountered
     */
    void basicAck(long deliveryTag, boolean multiple) throws IOException;

    /**
     * Start a non-nolocal, non-exclusive consumer, with
     * explicit acknowledgements required and a server-generated consumerTag.
     * @param queue the name of the queue
     * @param callback an interface to the consumer object
     * @return the consumerTag generated by the server
     * @throws java.io.IOException if an error is encountered
     * @see com.rabbitmq.client.AMQP.Basic.Consume
     * @see com.rabbitmq.client.AMQP.Basic.ConsumeOk
     * @see #basicAck
     * @see #basicConsume(String,boolean, String,boolean,boolean, Consumer)
     */
    String basicConsume(String queue, Consumer callback) throws IOException;

    /**
     * Start a non-nolocal, non-exclusive consumer, with
     * a server-generated consumerTag.
     * @param queue the name of the queue
     * @param noAck true if no handshake is required
     * @param callback an interface to the consumer object
     * @return the consumerTag generated by the server
     * @throws java.io.IOException if an error is encountered
     * @see com.rabbitmq.client.AMQP.Basic.Consume
     * @see com.rabbitmq.client.AMQP.Basic.ConsumeOk
     * @see #basicConsume(String,boolean, String,boolean,boolean, Consumer)
     */
    String basicConsume(String queue, boolean noAck, Consumer callback) throws IOException;

    /**
     * Start a non-nolocal, non-exclusive consumer.
     * @param queue the name of the queue
     * @param noAck true if no handshake is required
     * @param consumerTag a client-generated consumer tag to establish context
     * @param callback an interface to the consumer object
     * @return the consumerTag associated with the new consumer
     * @throws java.io.IOException if an error is encountered
     * @see com.rabbitmq.client.AMQP.Basic.Consume
     * @see com.rabbitmq.client.AMQP.Basic.ConsumeOk
     * @see #basicConsume(String,boolean, String,boolean,boolean, Consumer)
     */
    String basicConsume(String queue, boolean noAck, String consumerTag, Consumer callback) throws IOException;

    /**
     * Start a consumer. Calls the consumer's {@link Consumer#handleConsumeOk}
     * method before returning.
     * @param queue the name of the queue
     * @param noAck true if no handshake is required
     * @param consumerTag a client-generated consumer tag to establish context
     * @param noLocal flag set to true unless server local buffering is required
     * @param exclusive true if this is an exclusive consumer
     * @param callback an interface to the consumer object
     * @return the consumerTag associated with the new consumer
     * @throws java.io.IOException if an error is encountered
     * @see com.rabbitmq.client.AMQP.Basic.Consume
     * @see com.rabbitmq.client.AMQP.Basic.ConsumeOk
     */
    String basicConsume(String queue, boolean noAck, String consumerTag, boolean noLocal, boolean exclusive, Consumer callback) throws IOException;

    /**
     * Cancel a consumer. Calls the consumer's {@link Consumer#handleCancelOk}
     * method before returning.
     * @param consumerTag a client- or server-generated consumer tag to establish context
     * @throws java.io.IOException if an error is encountered
     * @see com.rabbitmq.client.AMQP.Basic.Cancel
     * @see com.rabbitmq.client.AMQP.Basic.CancelOk
     */
    void basicCancel(String consumerTag) throws IOException;

    /**
     * Enables TX mode on this channel.
     * @see com.rabbitmq.client.AMQP.Tx.Select
     * @see com.rabbitmq.client.AMQP.Tx.SelectOk
     * @return a transaction-selection method to indicate the transaction was successfully initiated
     * @throws java.io.IOException if an error is encountered
     */
    Tx.SelectOk txSelect() throws IOException;

    /**
     * Commits a TX transaction on this channel.
     * @see com.rabbitmq.client.AMQP.Tx.Commit
     * @see com.rabbitmq.client.AMQP.Tx.CommitOk
     * @return a transaction-commit method to indicate the transaction was successfully committed
     * @throws java.io.IOException if an error is encountered
     */
    Tx.CommitOk txCommit() throws IOException;

    /**
     * Rolls back a TX transaction on this channel.
     * @see com.rabbitmq.client.AMQP.Tx.Rollback
     * @see com.rabbitmq.client.AMQP.Tx.RollbackOk
     * @return a transaction-rollback method to indicate the transaction was successfully rolled back
     * @throws java.io.IOException if an error is encountered
     */
    Tx.RollbackOk txRollback() throws IOException;
}<|MERGE_RESOLUTION|>--- conflicted
+++ resolved
@@ -120,37 +120,9 @@
      */
     void setReturnListener(ReturnListener listener);
 
-    /**
-<<<<<<< HEAD
-     * Request a non-exclusive access ticket for the specified realm.
-     * The access ticket is valid within the current channel and for the lifespan of the channel.
-     *
-     * @see com.rabbitmq.client.AMQP.Access.Request
-     * @param realm the name of the realm
-     * @return a valid access ticket
-     * @throws java.io.IOException if an error is encountered e.g. we don't have permission
-     */
-    int accessRequest(String realm) throws IOException;
-
-    /**
-     * Request an access ticket for the named realm and the given role and exclusivity flags
-     * @see com.rabbitmq.client.AMQP.Access.Request
-     * @param realm the name of the realm
-     * @param exclusive true if we are requesting exclusive access
-     * @param passive true if we are requesting passive access
-     * @param active true if we are requesting active access
-     * @param write true if we are requesting write access
-     * @param read true if we are requesting read access
-     * @return a valid access ticket
-     * @throws java.io.IOException if an error is encountered e.g. we don't have permission
-     */
-    int accessRequest(String realm, boolean exclusive, boolean passive, boolean active, boolean write, boolean read) throws IOException;
-
     void basicQos(int prefetchSize, int prefetchCount, boolean global) throws IOException;
 
     /**
-=======
->>>>>>> 87de531e
      * Publish a message with both "mandatory" and "immediate" flags set to false
      * @see com.rabbitmq.client.AMQP.Basic.Publish
      * @param exchange the exchange to publish the message to
