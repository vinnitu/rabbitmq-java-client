//   The contents of this file are subject to the Mozilla Public License
//   Version 1.1 (the "License"); you may not use this file except in
//   compliance with the License. You may obtain a copy of the License at
//   http://www.mozilla.org/MPL/
//
//   Software distributed under the License is distributed on an "AS IS"
//   basis, WITHOUT WARRANTY OF ANY KIND, either express or implied. See the
//   License for the specific language governing rights and limitations
//   under the License.
//
//   The Original Code is RabbitMQ.
//
//   The Initial Developers of the Original Code are LShift Ltd,
//   Cohesive Financial Technologies LLC, and Rabbit Technologies Ltd.
//
//   Portions created before 22-Nov-2008 00:00:00 GMT by LShift Ltd,
//   Cohesive Financial Technologies LLC, or Rabbit Technologies Ltd
//   are Copyright (C) 2007-2008 LShift Ltd, Cohesive Financial
//   Technologies LLC, and Rabbit Technologies Ltd.
//
//   Portions created by LShift Ltd are Copyright (C) 2007-2010 LShift
//   Ltd. Portions created by Cohesive Financial Technologies LLC are
//   Copyright (C) 2007-2010 Cohesive Financial Technologies
//   LLC. Portions created by Rabbit Technologies Ltd are Copyright
//   (C) 2007-2010 Rabbit Technologies Ltd.
//
//   All Rights Reserved.
//
//   Contributor(s): ______________________________________.
//

package com.rabbitmq.tools;

import java.io.*;
import java.net.ServerSocket;
import java.net.Socket;
import java.util.HashMap;
import java.util.concurrent.*;

import com.rabbitmq.client.AMQP;
import com.rabbitmq.client.impl.AMQCommand;
import com.rabbitmq.client.impl.AMQContentHeader;
import com.rabbitmq.client.impl.AMQImpl;
import com.rabbitmq.client.impl.Frame;
import com.rabbitmq.utility.BlockingCell;


/**
 * AMQP Protocol Analyzer program. Listens on a configurable port and when a
 * connection arrives, makes an outbound connection to a configurable host and
 * port. Relays frames between each pair of sockets. Commands are decoded and
 * printed to stdout.
 */
public class Tracer implements Runnable {
    public static final boolean WITHHOLD_INBOUND_HEARTBEATS =
        Boolean.parseBoolean(System.getProperty("com.rabbitmq.tools.Tracer.WITHHOLD_INBOUND_HEARTBEATS"));
    public static final boolean WITHHOLD_OUTBOUND_HEARTBEATS =
        Boolean.parseBoolean(System.getProperty("com.rabbitmq.tools.Tracer.WITHHOLD_OUTBOUND_HEARTBEATS"));
    public static final boolean NO_ASSEMBLE_FRAMES =
        Boolean.parseBoolean(System.getProperty("com.rabbitmq.tools.Tracer.NO_ASSEMBLE_FRAMES"));
    public static final boolean NO_DECODE_FRAMES =
        Boolean.parseBoolean(System.getProperty("com.rabbitmq.tools.Tracer.NO_DECODE_FRAMES"));
    public static final boolean SUPPRESS_COMMAND_BODIES =
        Boolean.parseBoolean(System.getProperty("com.rabbitmq.tools.Tracer.SUPPRESS_COMMAND_BODIES"));

    public static final boolean SILENT_MODE =
        new Boolean(System.getProperty("com.rabbitmq.tools.Tracer.SILENT_MODE"))
        .booleanValue();

    final static int LOG_QUEUE_SIZE = 1024 * 1024;
    final static int BUFFER_SIZE = 10 * 1024 * 1024;
    final static int MAX_TIME_BETWEEN_FLUSHES = 1000;
    final static Object FLUSH = new Object();

    private static class AsyncLogger extends Thread{
        final PrintStream ps;
        final BlockingQueue<Object> queue = new ArrayBlockingQueue<Object>(LOG_QUEUE_SIZE, true);
        AsyncLogger(PrintStream ps){
            this.ps = new PrintStream(new BufferedOutputStream(ps, BUFFER_SIZE), false);
            start();

            new Thread(){
                @Override public void run(){
                    while(true){
                        try {
                            Thread.sleep(MAX_TIME_BETWEEN_FLUSHES);
                            queue.add(FLUSH);
                        } catch(InterruptedException e) { }
                    }

                }
            }.start();
        }

        void printMessage(Object message){
            if(message instanceof Throwable){
                ((Throwable)message).printStackTrace(ps);
            } else if (message instanceof String){
                ps.println(message);
            } else {
                throw new RuntimeException("Unrecognised object " + message);
            }
        }

        @Override public void run(){
            try {
                while(true){
                    Object message = queue.take();
                    if(message == FLUSH) ps.flush();
                    else printMessage(message);
                }
            } catch (InterruptedException interrupt){
            }
        }

        void log(Object message){
            try {
              queue.put(message);
            } catch(InterruptedException ex){
              throw new RuntimeException(ex);
            }
        }
    }

    public static void main(String[] args) {
        int listenPort = args.length > 0 ? Integer.parseInt(args[0]) : 5673;
        String connectHost = args.length > 1 ? args[1] : "localhost";
        int connectPort = args.length > 2 ? Integer.parseInt(args[2]) : 5672;

        System.out.println("Usage: Tracer [<listenport> [<connecthost> [<connectport>]]]");
        System.out.println("Invoked as: Tracer " + listenPort + " " + connectHost + " " + connectPort);
        System.out.println("com.rabbitmq.tools.Tracer.WITHHOLD_INBOUND_HEARTBEATS = " +
                           com.rabbitmq.tools.Tracer.WITHHOLD_INBOUND_HEARTBEATS);
        System.out.println("com.rabbitmq.tools.Tracer.WITHHOLD_OUTBOUND_HEARTBEATS = " +
                           com.rabbitmq.tools.Tracer.WITHHOLD_OUTBOUND_HEARTBEATS);
        System.out.println("com.rabbitmq.tools.Tracer.NO_ASSEMBLE_FRAMES = " +
                           com.rabbitmq.tools.Tracer.NO_ASSEMBLE_FRAMES);
        System.out.println("com.rabbitmq.tools.Tracer.NO_DECODE_FRAMES = " +
                           com.rabbitmq.tools.Tracer.NO_DECODE_FRAMES);
        System.out.println("com.rabbitmq.tools.Tracer.SUPPRESS_COMMAND_BODIES = " +
                           com.rabbitmq.tools.Tracer.SUPPRESS_COMMAND_BODIES);

        try {
            ServerSocket server = new ServerSocket(listenPort);
            int counter = 0;
            AsyncLogger logger = new AsyncLogger(System.out);
            while (true) {
                Socket conn = server.accept();
                new Tracer(conn, counter++, connectHost, connectPort, logger);
            }
        } catch (IOException ioe) {
            ioe.printStackTrace();
            System.exit(1);
        }
    }

    public Socket inSock;

    public Socket outSock;

    public int id;

    public DataInputStream iis;

    public DataOutputStream ios;

    public DataInputStream ois;

    public DataOutputStream oos;

    public AsyncLogger logger;

    public Tracer(Socket sock, int id, String host, int port, AsyncLogger logger) throws IOException {
        this.inSock = sock;
        this.outSock = new Socket(host, port);
        this.id = id;

        this.iis = new DataInputStream(inSock.getInputStream());
        this.ios = new DataOutputStream(inSock.getOutputStream());
        this.ois = new DataInputStream(outSock.getInputStream());
        this.oos = new DataOutputStream(outSock.getOutputStream());
        this.logger = logger;

        new Thread(this).start();
    }

    public void run() {
        try {
            byte[] handshake = new byte[8];
            iis.readFully(handshake);
            oos.write(handshake);

            BlockingCell<Object> w = new BlockingCell<Object>();
            DirectionHandler inHandler = new DirectionHandler(w, true, iis, oos);
            DirectionHandler outHandler = new DirectionHandler(w, false, ois, ios);
            new Thread(inHandler).start();
            new Thread(outHandler).start();
            Object result = w.uninterruptibleGet();
            if (result instanceof Exception) {
                logger.log(result);
            }
        } catch (EOFException eofe) {
            logger.log(eofe);
        } catch (IOException ioe) {
            logger.log(ioe);
        } finally {
            try {
                inSock.close();
                outSock.close();
            } catch (IOException ioe2) {
                logger.log(ioe2);
            }
        }
    }

    public class DirectionHandler implements Runnable {
        public BlockingCell<Object> waitCell;

        public boolean inBound;

        public DataInputStream i;

        public DataOutputStream o;

        public HashMap<Integer, AMQCommand.Assembler> assemblers = new HashMap();

        public DirectionHandler(BlockingCell<Object> waitCell, boolean inBound, DataInputStream i, DataOutputStream o) {
            this.waitCell = waitCell;
            this.inBound = inBound;
            this.i = i;
            this.o = o;
        }

        public Frame readFrame() throws IOException {
            return Frame.readFrom(i);
        }

        public void report(int channel, Object object) {
            logger.log("" + System.currentTimeMillis() + ": conn#" + id + " ch#" + channel + (inBound ? " -> " : " <- ") + object);
        }

        public void reportFrame(Frame f)
            throws IOException
        {
            switch (f.type) {
              case AMQP.FRAME_METHOD: {
                  report(f.channel, AMQImpl.readMethodFrom(f.getInputStream()));
                  break;
              }
              case AMQP.FRAME_HEADER: {
                  DataInputStream in = f.getInputStream();
                  AMQContentHeader contentHeader = AMQImpl.readContentHeaderFrom(in);
                  long remainingBodyBytes = contentHeader.readFrom(in);
                  report(f.channel,
                         "Expected body size: " + remainingBodyBytes +
                         "; " + contentHeader.toString());
                  break;
              }
              default: {
                  report(f.channel, f);
              }
            }
        }

        public void doFrame() throws IOException {
            Frame f = readFrame();

            if (f != null) {

                if(SILENT_MODE){
                  f.writeTo(o);
                  return;
                }
                if (f.type == AMQP.FRAME_HEARTBEAT) {
                    if ((inBound && !WITHHOLD_INBOUND_HEARTBEATS) ||
                        (!inBound && !WITHHOLD_OUTBOUND_HEARTBEATS))
                    {
                        f.writeTo(o);
                        report(f.channel, f);
                    } else {
                        report(f.channel, "(withheld) " + f.toString());
                    }
                } else {
                    f.writeTo(o);
                    if (NO_ASSEMBLE_FRAMES || NO_DECODE_FRAMES) {
                        if (NO_DECODE_FRAMES) {
                            report(f.channel, f);
                        } else {
                            reportFrame(f);
                        }
                    } else {
                        AMQCommand.Assembler c = assemblers.get(f.channel);
                        if(c == null){
                          c = AMQCommand.newAssembler();
                          assemblers.put(f.channel, c);
                        }
                        AMQCommand cmd = c.handleFrame(f);
                        if (cmd != null) {
<<<<<<< HEAD
                            report(f.channel, cmd);
                            assemblers.remove(f.channel);
=======
                            report(f.channel, cmd.toString(SUPPRESS_COMMAND_BODIES));
                            assemblers.remove(f.channel); 
>>>>>>> ea576281
                        }
                    }
                }
            }
        }

        public void run() {
            try {
                while (true) {
                    doFrame();
                }
            } catch (Exception e) {
                waitCell.setIfUnset(e);
            } finally {
                waitCell.setIfUnset(new Object());
            }
        }
    }
}<|MERGE_RESOLUTION|>--- conflicted
+++ resolved
@@ -64,8 +64,7 @@
         Boolean.parseBoolean(System.getProperty("com.rabbitmq.tools.Tracer.SUPPRESS_COMMAND_BODIES"));
 
     public static final boolean SILENT_MODE =
-        new Boolean(System.getProperty("com.rabbitmq.tools.Tracer.SILENT_MODE"))
-        .booleanValue();
+        Boolean.parseBoolean(System.getProperty("com.rabbitmq.tools.Tracer.SILENT_MODE"));
 
     final static int LOG_QUEUE_SIZE = 1024 * 1024;
     final static int BUFFER_SIZE = 10 * 1024 * 1024;
@@ -296,13 +295,8 @@
                         }
                         AMQCommand cmd = c.handleFrame(f);
                         if (cmd != null) {
-<<<<<<< HEAD
-                            report(f.channel, cmd);
-                            assemblers.remove(f.channel);
-=======
                             report(f.channel, cmd.toString(SUPPRESS_COMMAND_BODIES));
                             assemblers.remove(f.channel); 
->>>>>>> ea576281
                         }
                     }
                 }
